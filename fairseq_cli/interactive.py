--- conflicted
+++ resolved
@@ -19,12 +19,9 @@
 
 import numpy as np
 import torch
-<<<<<<< HEAD
-
-=======
+
 from fairseq.data import encoders
 from argparse import Namespace
->>>>>>> cf099201
 from fairseq import checkpoint_utils, distributed_utils, options, tasks, utils
 from fairseq.dataclass.configs import FairseqConfig
 from fairseq.dataclass.utils import convert_namespace_to_omegaconf
