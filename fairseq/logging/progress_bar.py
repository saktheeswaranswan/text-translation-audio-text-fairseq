--- conflicted
+++ resolved
@@ -34,11 +34,8 @@
     tensorboard_logdir: Optional[str] = None,
     default_log_format: str = "tqdm",
     wandb_project: Optional[str] = None,
-<<<<<<< HEAD
+    wandb_run_name: Optional[str] = None,
     azureml_logging: Optional[bool] = False,
-=======
-    wandb_run_name: Optional[str] = None,
->>>>>>> d4788a9f
 ):
     if log_format is None:
         log_format = default_log_format
