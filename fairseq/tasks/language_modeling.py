# Copyright (c) 2017-present, Facebook, Inc.
# All rights reserved.
#
# This source code is licensed under the license found in the LICENSE file in
# the root directory of this source tree. An additional grant of patent rights
# can be found in the PATENTS file in the same directory.

import itertools
import numpy as np
import os

<<<<<<< HEAD
from fairseq import tokenizer
=======
from torch.utils.data import ConcatDataset

>>>>>>> af38ed48
from fairseq.data import (
    Dictionary, IndexedInMemoryDataset, IndexedRawTextDataset,
    MonolingualDataset, TokenBlockDataset,
)

from . import FairseqTask, register_task


@register_task('language_modeling')
class LanguageModelingTask(FairseqTask):

    @staticmethod
    def add_args(parser):
        """Add task-specific arguments to the parser."""
        parser.add_argument('data', metavar='DIR', help='path to data directory')
        parser.add_argument('--sample-break-mode', metavar='VAL',
                            choices=['none', 'complete', 'eos'],
                            help='If omitted or "none", fills each sample with tokens-per-sample '
                                 'tokens. If set to "complete", splits samples only at the end '
                                 'of sentence, but may include multiple sentences per sample. '
                                 'If set to "eos", includes only one sentence per sample.')
        parser.add_argument('--tokens-per-sample', default=1024, type=int, metavar='N',
                            help='max number of tokens per sample for LM dataset')
        parser.add_argument('--raw-text', default=False, action='store_true',
                            help='load raw text dataset')

    def __init__(self, args, dictionary):
        super().__init__(args)
        self.dictionary = dictionary

    @classmethod
    def setup_task(cls, args, **kwargs):
        dictionary = Dictionary.load(os.path.join(args.data, 'dict.txt'))
        print('| dictionary: {} types'.format(len(dictionary)))
        return cls(args, dictionary)

    def load_dataset(self, split, combine=False):
        """Load a dataset split."""
<<<<<<< HEAD
        path = os.path.join(self.args.data, split)
        if self.args.raw_text and IndexedRawTextDataset.exists(path):
            tokenizer_tool = tokenizer.build_tokenizer(self.args)
            ds = IndexedRawTextDataset(tokenizer_tool, path, self.dictionary)
            tokens = ds.tokens_list
        elif not self.args.raw_text and IndexedInMemoryDataset.exists(path):
            ds = IndexedInMemoryDataset(path, fix_lua_indexing=True)
            tokens = ds.buffer
=======

        loaded_datasets = []

        for k in itertools.count():
            split_k = split + (str(k) if k > 0 else '')
            path = os.path.join(self.args.data, split_k)

            if self.args.raw_text and IndexedRawTextDataset.exists(path):
                ds = IndexedRawTextDataset(path, self.dictionary)
                tokens = [t for l in ds.tokens_list for t in l]
            elif not self.args.raw_text and IndexedInMemoryDataset.exists(path):
                ds = IndexedInMemoryDataset(path, fix_lua_indexing=True)
                tokens = ds.buffer
            else:
                if k > 0:
                    break
                else:
                    raise FileNotFoundError('Dataset not found: {} ({})'.format(split, self.args.data))

            loaded_datasets.append(
                TokenBlockDataset(
                    tokens, ds.sizes, self.args.tokens_per_sample, self.args.sample_break_mode,
                    include_targets=True
                ))

            print('| {} {} {} examples'.format(self.args.data, split_k, len(loaded_datasets[-1])))

            if not combine:
                break

        if len(loaded_datasets) == 1:
            dataset = loaded_datasets[0]
            sizes = dataset.sizes
>>>>>>> af38ed48
        else:
            dataset = ConcatDataset(loaded_datasets)
            sizes = np.concatenate([ds.sizes for ds in loaded_datasets])

        self.datasets[split] = MonolingualDataset(dataset, sizes, self.dictionary, shuffle=False)

    @property
    def target_dictionary(self):
        return self.dictionary<|MERGE_RESOLUTION|>--- conflicted
+++ resolved
@@ -9,12 +9,9 @@
 import numpy as np
 import os
 
-<<<<<<< HEAD
 from fairseq import tokenizer
-=======
 from torch.utils.data import ConcatDataset
 
->>>>>>> af38ed48
 from fairseq.data import (
     Dictionary, IndexedInMemoryDataset, IndexedRawTextDataset,
     MonolingualDataset, TokenBlockDataset,
@@ -53,17 +50,6 @@
 
     def load_dataset(self, split, combine=False):
         """Load a dataset split."""
-<<<<<<< HEAD
-        path = os.path.join(self.args.data, split)
-        if self.args.raw_text and IndexedRawTextDataset.exists(path):
-            tokenizer_tool = tokenizer.build_tokenizer(self.args)
-            ds = IndexedRawTextDataset(tokenizer_tool, path, self.dictionary)
-            tokens = ds.tokens_list
-        elif not self.args.raw_text and IndexedInMemoryDataset.exists(path):
-            ds = IndexedInMemoryDataset(path, fix_lua_indexing=True)
-            tokens = ds.buffer
-=======
-
         loaded_datasets = []
 
         for k in itertools.count():
@@ -96,7 +82,6 @@
         if len(loaded_datasets) == 1:
             dataset = loaded_datasets[0]
             sizes = dataset.sizes
->>>>>>> af38ed48
         else:
             dataset = ConcatDataset(loaded_datasets)
             sizes = np.concatenate([ds.sizes for ds in loaded_datasets])
