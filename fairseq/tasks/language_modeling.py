# Copyright (c) 2017-present, Facebook, Inc.
# All rights reserved.
#
# This source code is licensed under the license found in the LICENSE file in
# the root directory of this source tree. An additional grant of patent rights
# can be found in the PATENTS file in the same directory.

import itertools
import os

import numpy as np
import torch

from fairseq.data import (
    ConcatDataset,
    Dictionary,
    MonolingualDataset,
    TokenBlockDataset,
    TransformEosDataset,
    TruncatedDictionary,
    indexed_dataset
)
from . import FairseqTask, register_task


@register_task('language_modeling')
class LanguageModelingTask(FairseqTask):
    """
    Train a language model.

    Args:
        dictionary (~fairseq.data.Dictionary): the dictionary for the input of
            the language model
        output_dictionary (~fairseq.data.Dictionary): the dictionary for the
            output of the language model. In most cases it will be the same as
            *dictionary*, but could possibly be a more limited version of the
            dictionary (if ``--output-dictionary-size`` is used).
        targets (List[str]): list of the target types that the language model
            should predict.  Can be one of "self", "future", and "past".
            Defaults to "future".

    .. note::

        The language modeling task is compatible with :mod:`fairseq-train`,
        :mod:`fairseq-generate`, :mod:`fairseq-interactive` and
        :mod:`fairseq-eval-lm`.

    The language modeling task provides the following additional command-line
    arguments:

    .. argparse::
        :ref: fairseq.tasks.language_modeling_parser
        :prog:
    """

    @staticmethod
    def add_args(parser):
        """Add task-specific arguments to the parser."""
        # fmt: off
        parser.add_argument('data', help='path to data directory')
        parser.add_argument('--sample-break-mode',
                            choices=['none', 'complete', 'eos'],
                            help='If omitted or "none", fills each sample with tokens-per-sample '
                                 'tokens. If set to "complete", splits samples only at the end '
                                 'of sentence, but may include multiple sentences per sample. '
                                 'If set to "eos", includes only one sentence per sample.')
        parser.add_argument('--tokens-per-sample', default=1024, type=int,
                            help='max number of tokens per sample for LM dataset')
        parser.add_argument('--output-dictionary-size', default=-1, type=int,
                            help='limit the size of output dictionary')
        parser.add_argument('--self-target', action='store_true',
                            help='include self target')
        parser.add_argument('--future-target', action='store_true',
                            help='include future target')
        parser.add_argument('--past-target', action='store_true',
                            help='include past target')
        parser.add_argument('--add-bos-token', action='store_true',
                            help='prepend beginning of sentence token (<s>)')
        # fmt: on

    def __init__(self, args, dictionary, output_dictionary, targets=None):
        super().__init__(args)
        self.dictionary = dictionary
        self.output_dictionary = output_dictionary

        if targets is None:
            targets = ['future']
        self.targets = targets

    @classmethod
    def setup_task(cls, args, **kwargs):
        """Setup the task (e.g., load dictionaries).

        Args:
            args (argparse.Namespace): parsed command-line arguments
        """
        dictionary = None
        output_dictionary = None
        if args.data:
            paths = args.data.split(':')
            assert len(paths) > 0
            dictionary = Dictionary.load(os.path.join(paths[0], 'dict.txt'))
            print('| dictionary: {} types'.format(len(dictionary)))
            output_dictionary = dictionary
            if args.output_dictionary_size >= 0:
                output_dictionary = TruncatedDictionary(dictionary, args.output_dictionary_size)

        # upgrade old checkpoints
        if hasattr(args, 'exclude_self_target'):
            args.self_target = not args.exclude_self_target

        targets = []
        if getattr(args, 'self_target', False):
            targets.append('self')
        if getattr(args, 'future_target', False):
            targets.append('future')
        if getattr(args, 'past_target', False):
            targets.append('past')
        if len(targets) == 0:
            # standard language modeling
            targets = ['future']

        return cls(args, dictionary, output_dictionary, targets=targets)

    def build_model(self, args):
        model = super().build_model(args)

        for target in self.targets:
            if target not in model.supported_targets:
                raise ValueError('Unsupported language modeling target: {}'.format(target))

        return model

    def load_dataset(self, split, epoch=0, combine=False, **kwargs):
        """Load a given dataset split.

        Args:
            split (str): name of the split (e.g., train, valid, test)
        """

        loaded_datasets = []

        paths = self.args.data.split(':')
        assert len(paths) > 0
        data_path = paths[epoch % len(paths)]

        for k in itertools.count():
            split_k = split + (str(k) if k > 0 else '')
<<<<<<< HEAD
            path = os.path.join(self.args.data, split_k)
            ds = indexed_dataset.make_dataset(path, impl=self.args.dataset_impl,
                                              fix_lua_indexing=True, dictionary=self.dictionary)
=======
            path = os.path.join(data_path, split_k)
>>>>>>> 0add50c2

            if ds is None:
                if k > 0:
                    break
                else:
                    raise FileNotFoundError('Dataset not found: {} ({})'.format(split, data_path))

            loaded_datasets.append(
                TokenBlockDataset(
                    ds, ds.sizes, self.args.tokens_per_sample,
                    pad=self.dictionary.pad(), eos=self.dictionary.eos(),
                    break_mode=self.args.sample_break_mode, include_targets=True,
                )
            )

            print('| {} {} {} examples'.format(data_path, split_k, len(loaded_datasets[-1])))

            if not combine:
                break

        if len(loaded_datasets) == 1:
            dataset = loaded_datasets[0]
            sizes = dataset.sizes
        else:
            dataset = ConcatDataset(loaded_datasets)
            sizes = np.concatenate([ds.sizes for ds in loaded_datasets])

        add_eos_for_other_targets = self.args.sample_break_mode is not None and self.args.sample_break_mode != 'none'

        self.datasets[split] = MonolingualDataset(
            dataset, sizes, self.dictionary, self.output_dictionary,
            add_eos_for_other_targets=add_eos_for_other_targets, shuffle=True,
            targets=self.targets, add_bos_token=self.args.add_bos_token,
        )

    def build_dataset_for_inference(self, src_tokens, src_lengths):
        return TransformEosDataset(
            MonolingualDataset(
                TokenBlockDataset(
                    src_tokens,
                    src_lengths,
                    block_size=None,
                    pad=self.source_dictionary.pad(),
                    eos=self.source_dictionary.eos(),
                    break_mode='eos',
                    include_targets=False,
                ),
                src_lengths,
                self.source_dictionary,
                self.target_dictionary,
                add_eos_for_other_targets=False,
                shuffle=False,
                add_bos_token=self.args.add_bos_token,
            ),
            eos=self.source_dictionary.eos(),
            # remove EOS since this will be used as a prefix for generation
            remove_eos_from_src=True,
            has_target=False,
        )

    def inference_step(self, generator, models, sample, prefix_tokens=None):
        with torch.no_grad():
            if prefix_tokens is None:
                # note: EOS has already been removed in build_dataset_for_inference
                prefix_tokens = sample['net_input']['src_tokens']
            return generator.generate(models, sample, prefix_tokens=prefix_tokens)

    @property
    def source_dictionary(self):
        """Return the :class:`~fairseq.data.Dictionary` for the language
        model."""
        return self.dictionary

    @property
    def target_dictionary(self):
        """Return the :class:`~fairseq.data.Dictionary` for the language
        model."""
        return self.output_dictionary<|MERGE_RESOLUTION|>--- conflicted
+++ resolved
@@ -146,13 +146,9 @@
 
         for k in itertools.count():
             split_k = split + (str(k) if k > 0 else '')
-<<<<<<< HEAD
-            path = os.path.join(self.args.data, split_k)
+            path = os.path.join(data_path, split_k)
             ds = indexed_dataset.make_dataset(path, impl=self.args.dataset_impl,
                                               fix_lua_indexing=True, dictionary=self.dictionary)
-=======
-            path = os.path.join(data_path, split_k)
->>>>>>> 0add50c2
 
             if ds is None:
                 if k > 0:
