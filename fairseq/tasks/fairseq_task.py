# Copyright (c) 2017-present, Facebook, Inc.
# All rights reserved.
#
# This source code is licensed under the license found in the LICENSE file in
# the root directory of this source tree. An additional grant of patent rights
# can be found in the PATENTS file in the same directory.

import torch

from fairseq import tokenizer
from fairseq.data import data_utils, FairseqDataset, iterators, Dictionary
from fairseq.tokenizer import Tokenizer


class FairseqTask(object):
    """
    Tasks store dictionaries and provide helpers for loading/iterating over
    Datasets, initializing the Model/Criterion and calculating the loss.
    """

    @staticmethod
    def add_args(parser):
        """Add task-specific arguments to the parser."""
        pass

    def __init__(self, args):
        self.args = args
        self.datasets = {}

    @classmethod
    def load_dictionary(cls, filename):
        """Load the dictionary from the filename

        Args:
            filename (str): the filename
        """
<<<<<<< HEAD
        raise NotImplementedError
=======
        return Dictionary.load(filename)
>>>>>>> bbb4120b

    @classmethod
    def build_dictionary(cls, filenames, workers=1, threshold=-1, nwords=-1, padding_factor=8):
        """Build the dictionary

        Args:
            filenames (list): list of filenames
            workers (int): number of concurrent workers
            threshold (int): defines the minimum word count
            nwords (int): defines the total number of words in the final dictionary,
                including special symbols
            padding_factor (int): can be used to pad the dictionary size to be a
                multiple of 8, which is important on some hardware (e.g., Nvidia
                Tensor Cores).
        """
<<<<<<< HEAD
        raise NotImplementedError
=======
        d = Dictionary()
        for filename in filenames:
            Tokenizer.add_file_to_dictionary(filename, d, tokenizer.tokenize_line, workers)
        d.finalize(threshold=threshold, nwords=nwords, padding_factor=padding_factor)
        return d
>>>>>>> bbb4120b

    @classmethod
    def setup_task(cls, args, **kwargs):
        """Setup the task (e.g., load dictionaries).

        Args:
            args (argparse.Namespace): parsed command-line arguments
        """
        return cls(args)

    def load_dataset(self, split, combine=False, **kwargs):
        """Load a given dataset split.

        Args:
            split (str): name of the split (e.g., train, valid, test)
        """
        raise NotImplementedError

    def dataset(self, split):
        """
        Return a loaded dataset split.

        Args:
            split (str): name of the split (e.g., train, valid, test)

        Returns:
            a :class:`~fairseq.data.FairseqDataset` corresponding to *split*
        """
        from fairseq.data import FairseqDataset
        if split not in self.datasets:
            raise KeyError('Dataset not loaded: ' + split)
        if not isinstance(self.datasets[split], FairseqDataset):
            raise TypeError('Datasets are expected to be of type FairseqDataset')
        return self.datasets[split]

    def get_batch_iterator(
            self, dataset, max_tokens=None, max_sentences=None, max_positions=None,
            ignore_invalid_inputs=False, required_batch_size_multiple=1,
            seed=1, num_shards=1, shard_id=0, num_workers=0,
    ):
        """
        Get an iterator that yields batches of data from the given dataset.

        Args:
            dataset (~fairseq.data.FairseqDataset): dataset to batch
            max_tokens (int, optional): max number of tokens in each batch
                (default: None).
            max_sentences (int, optional): max number of sentences in each
                batch (default: None).
            max_positions (optional): max sentence length supported by the
                model (default: None).
            ignore_invalid_inputs (bool, optional): don't raise Exception for
                sentences that are too long (default: False).
            required_batch_size_multiple (int, optional): require batch size to
                be a multiple of N (default: 1).
            seed (int, optional): seed for random number generator for
                reproducibility (default: 1).
            num_shards (int, optional): shard the data iterator into N
                shards (default: 1).
            shard_id (int, optional): which shard of the data iterator to
                return (default: 0).
            num_workers (int, optional): how many subprocesses to use for data
                loading. 0 means the data will be loaded in the main process
                (default: 0).

        Returns:
            ~fairseq.iterators.EpochBatchIterator: a batched iterator over the
                given dataset split
        """
        assert isinstance(dataset, FairseqDataset)

        # get indices ordered by example size
        with data_utils.numpy_seed(seed):
            indices = dataset.ordered_indices()

        # filter examples that are too large
        indices = data_utils.filter_by_size(
            indices, dataset.size, max_positions, raise_exception=(not ignore_invalid_inputs),
        )

        # create mini-batches with given size constraints
        batch_sampler = data_utils.batch_by_size(
            indices, dataset.num_tokens, max_tokens=max_tokens, max_sentences=max_sentences,
            required_batch_size_multiple=required_batch_size_multiple,
        )

        # return a reusable, sharded iterator
        return iterators.EpochBatchIterator(
            dataset=dataset,
            collate_fn=dataset.collater,
            batch_sampler=batch_sampler,
            seed=seed,
            num_shards=num_shards,
            shard_id=shard_id,
            num_workers=num_workers,
        )

    def build_model(self, args):
        """
        Build the :class:`~fairseq.models.BaseFairseqModel` instance for this
        task.

        Args:
            args (argparse.Namespace): parsed command-line arguments

        Returns:
            a :class:`~fairseq.models.BaseFairseqModel` instance
        """
        from fairseq import models
        return models.build_model(args, self)

    def build_criterion(self, args):
        """
        Build the :class:`~fairseq.criterions.FairseqCriterion` instance for
        this task.

        Args:
            args (argparse.Namespace): parsed command-line arguments

        Returns:
            a :class:`~fairseq.criterions.FairseqCriterion` instance
        """
        from fairseq import criterions
        return criterions.build_criterion(args, self)

    def train_step(self, sample, model, criterion, optimizer, ignore_grad=False):
        """
        Do forward and backward, and return the loss as computed by *criterion*
        for the given *model* and *sample*.

        Args:
            sample (dict): the mini-batch. The format is defined by the
                :class:`~fairseq.data.FairseqDataset`.
            model (~fairseq.models.BaseFairseqModel): the model
            criterion (~fairseq.criterions.FairseqCriterion): the criterion
            optimizer (~fairseq.optim.FairseqOptimizer): the optimizer
            ignore_grad (bool): multiply loss by 0 if this is set to True

        Returns:
            tuple:
                - the loss
                - the sample size, which is used as the denominator for the
                  gradient
                - logging outputs to display while training
        """
        model.train()

        loss, sample_size, logging_output = criterion(model, sample)
        if ignore_grad:
            loss *= 0
        optimizer.backward(loss)
        return loss, sample_size, logging_output

    def valid_step(self, sample, model, criterion):
        model.eval()
        with torch.no_grad():
            loss, sample_size, logging_output = criterion(model, sample)
        return loss, sample_size, logging_output

    def init_logging_output(self, sample):
        return {
            'ntokens': sample['ntokens'] if sample is not None else 0,
            'nsentences': sample['target'].size(0) if sample is not None else 0,
        }

    def grad_denom(self, sample_sizes, criterion):
        return criterion.__class__.grad_denom(sample_sizes)

    def aggregate_logging_outputs(self, logging_outputs, criterion):
        return criterion._aggregate_logging_outputs(logging_outputs)

    def max_positions(self):
        """Return the max input length allowed by the task."""
        return None

    @property
    def source_dictionary(self):
        """Return the source :class:`~fairseq.data.Dictionary` (if applicable
        for this task)."""
        raise NotImplementedError

    @property
    def target_dictionary(self):
        """Return the target :class:`~fairseq.data.Dictionary` (if applicable
        for this task)."""
        raise NotImplementedError<|MERGE_RESOLUTION|>--- conflicted
+++ resolved
@@ -34,11 +34,7 @@
         Args:
             filename (str): the filename
         """
-<<<<<<< HEAD
-        raise NotImplementedError
-=======
         return Dictionary.load(filename)
->>>>>>> bbb4120b
 
     @classmethod
     def build_dictionary(cls, filenames, workers=1, threshold=-1, nwords=-1, padding_factor=8):
@@ -54,15 +50,11 @@
                 multiple of 8, which is important on some hardware (e.g., Nvidia
                 Tensor Cores).
         """
-<<<<<<< HEAD
-        raise NotImplementedError
-=======
         d = Dictionary()
         for filename in filenames:
             Tokenizer.add_file_to_dictionary(filename, d, tokenizer.tokenize_line, workers)
         d.finalize(threshold=threshold, nwords=nwords, padding_factor=padding_factor)
         return d
->>>>>>> bbb4120b
 
     @classmethod
     def setup_task(cls, args, **kwargs):
