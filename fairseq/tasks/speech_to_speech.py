--- conflicted
+++ resolved
@@ -500,11 +500,7 @@
         return loss, sample_size, logging_output
 
     def valid_step(self, sample, model, criterion):
-<<<<<<< HEAD
-        for task_name, task_obj in self.multitask_tasks.items():
-=======
         for task_name in self.multitask_tasks.keys():
->>>>>>> 56e7fb47
             if task_name in model.multitask_decoders:
                 model.multitask_decoders[task_name].eval()
         loss, sample_size, logging_output = super().valid_step(sample, model, criterion)
