--- conflicted
+++ resolved
@@ -512,11 +512,7 @@
 
             self.lr_step(epoch)
 
-<<<<<<< HEAD
-            if itr_state.get("version", 0) >= 2 and itr_state["iterations_in_epoch"] == 0:
-=======
             if itr_state.get("version", 1) >= 2 and itr_state["iterations_in_epoch"] == 0:
->>>>>>> 05b86005
                 # reset meters at start of epoch
                 reset_meters = True
 
