# Copyright (c) Facebook, Inc. and its affiliates.
#
# This source code is licensed under the MIT license found in the
# LICENSE file in the root directory of this source tree.

import logging
from dataclasses import dataclass
from pathlib import Path
from typing import Dict, List, Optional, Tuple

import torch

from fairseq.data import ConcatDataset, Dictionary
from fairseq.data import data_utils as fairseq_data_utils
from fairseq.data.audio.audio_utils import get_features_or_waveform
from fairseq.data.audio.data_cfg import S2SDataConfig
from fairseq.data.audio.speech_to_text_dataset import (
    SpeechToTextDataset,
    SpeechToTextDatasetCreator,
    TextTargetMultitaskData,
    _collate_frames,
)

logger = logging.getLogger(__name__)


@dataclass
class SpeechToSpeechDatasetItem(object):
    index: int
    source: torch.Tensor
    target: Optional[torch.Tensor] = None
    target_speaker: Optional[torch.Tensor] = None
    tgt_lang_tag: Optional[int] = None


class SpeechToSpeechDataset(SpeechToTextDataset):
    def __init__(
        self,
        split: str,
        is_train_split: bool,
        data_cfg: S2SDataConfig,
        src_audio_paths: List[str],
        src_n_frames: List[int],
        tgt_audio_paths: List[str],
        tgt_n_frames: List[int],
        src_langs: Optional[List[str]] = None,
        tgt_langs: Optional[List[str]] = None,
        ids: Optional[List[str]] = None,
        target_is_code: bool = False,
        tgt_dict: Dictionary = None,
        n_frames_per_step: int = 1,
    ):
        tgt_texts = tgt_audio_paths if target_is_code else None
        super().__init__(
            split=split,
            is_train_split=is_train_split,
            cfg=data_cfg,
            audio_paths=src_audio_paths,
            n_frames=src_n_frames,
            ids=ids,
            tgt_dict=tgt_dict,
            tgt_texts=tgt_texts,
            src_langs=src_langs,
            tgt_langs=tgt_langs,
            n_frames_per_step=n_frames_per_step,
        )

        self.tgt_audio_paths = tgt_audio_paths
        self.tgt_lens = [t // self.n_frames_per_step for t in tgt_n_frames]

        assert not target_is_code or tgt_dict is not None
        self.target_is_code = target_is_code

        assert len(tgt_audio_paths) == self.n_samples
        assert len(tgt_n_frames) == self.n_samples

        self.tgt_speakers = None
        if self.cfg.target_speaker_embed:
            samples = SpeechToTextDatasetCreator._load_samples_from_tsv(
                self.cfg.target_speaker_embed, split
            )
            spk_emb_dict = {s["id"]: s["speaker_embed"] for s in samples}
            self.tgt_speakers = [spk_emb_dict[id] for id in self.ids]
            assert len(self.tgt_speakers) == self.n_samples

        logger.info(self.__repr__())

    def pack_units(self, input: torch.Tensor) -> torch.Tensor:
        if self.n_frames_per_step <= 1:
            return input

        offset = 4
        vocab_size = (
            len(self.tgt_dict) - offset
        )  # remove offset from <bos>, <pad>, <eos>, <unk>, which is specific to fairseq dictionary

        assert input.dim() == 1
        stacked_input = (
            input[:-1].view(-1, self.n_frames_per_step) - offset
        )  # remove <eos>
        scale = [
            pow(vocab_size, self.n_frames_per_step - 1 - i)
            for i in range(self.n_frames_per_step)
        ]
        scale = torch.LongTensor(scale).squeeze(0)
        res = input.new((len(input) - 1) // self.n_frames_per_step + 1).fill_(input[-1])
        res[:-1] = (stacked_input * scale).sum(dim=1) + offset

        return res

    def __getitem__(self, index: int) -> SpeechToSpeechDatasetItem:
        source = self._get_source_audio(index)

        tgt_lang_tag = None
        if self.cfg.prepend_tgt_lang_tag_as_bos:
            # prepend_tgt_lang_tag_as_bos: put tgt_lang_tag as bos of target
            tgt_lang_tag = self.get_lang_tag_idx(self.tgt_langs[index], self.tgt_dict)

        if not self.target_is_code:
            target = get_features_or_waveform(self.tgt_audio_paths[index])
            target = torch.from_numpy(target).float()
            target = self.pack_frames(target)
        else:
            target = self.tgt_dict.encode_line(
                self.tgt_audio_paths[index],
                add_if_not_exist=False,
                append_eos=True,
            ).long()
            if self.n_frames_per_step > 1:
                n_tgt_frame = target.size(0) - 1  # exclude <eos>
                keep_n_tgt_frame = n_tgt_frame - n_tgt_frame % self.n_frames_per_step
                target = torch.cat(
                    (
                        target[:keep_n_tgt_frame],
                        target.new_full((1,), self.tgt_dict.eos()),
                    ),
                    dim=0,
                )

        if self.tgt_speakers:
            tgt_spk = get_features_or_waveform(self.tgt_speakers[index])
            tgt_spk = torch.from_numpy(tgt_spk).float()
        else:
            tgt_spk = torch.FloatTensor([])

        return SpeechToSpeechDatasetItem(
            index=index,
            source=source,
            target=target,
            target_speaker=tgt_spk,
            tgt_lang_tag=tgt_lang_tag,
        )

    def _collate_target(self, samples: List[SpeechToSpeechDatasetItem]) -> torch.Tensor:
        if self.target_is_code:
            target = fairseq_data_utils.collate_tokens(
                [x.target for x in samples],
                self.tgt_dict.pad(),
                self.tgt_dict.eos(),
                left_pad=False,
                move_eos_to_beginning=False,
            )
            # convert stacked units to a single id
            pack_targets = [self.pack_units(x.target) for x in samples]
            prev_output_tokens = fairseq_data_utils.collate_tokens(
                pack_targets,
                self.tgt_dict.pad(),
                self.tgt_dict.eos(),
                left_pad=False,
                move_eos_to_beginning=True,
            )
            target_lengths = torch.tensor(
                [x.size(0) for x in pack_targets], dtype=torch.long
            )
        else:
            target = _collate_frames([x.target for x in samples], is_audio_input=False)
            bsz, _, d = target.size()
            prev_output_tokens = torch.cat(
                (target.new_full((bsz, 1, d), 0.0), target[:, :-1, :]), dim=1
            )
            target_lengths = torch.tensor(
                [x.target.size(0) for x in samples], dtype=torch.long
            )

        return target, prev_output_tokens, target_lengths

    def collater(
        self, samples: List[SpeechToSpeechDatasetItem], return_order: bool = False
    ) -> Dict:
        if len(samples) == 0:
            return {}
        indices = torch.tensor([x.index for x in samples], dtype=torch.long)
        frames = _collate_frames([x.source for x in samples], self.cfg.use_audio_input)
        # sort samples by descending number of frames
        n_frames = torch.tensor([x.source.size(0) for x in samples], dtype=torch.long)
        n_frames, order = n_frames.sort(descending=True)
        indices = indices.index_select(0, order)
        frames = frames.index_select(0, order)

        target, prev_output_tokens, target_lengths = self._collate_target(samples)
        target = target.index_select(0, order)
        target_lengths = target_lengths.index_select(0, order)
        prev_output_tokens = prev_output_tokens.index_select(0, order)
        ntokens = sum(x.target.size(0) for x in samples)

        tgt_speakers = None
        if self.cfg.target_speaker_embed:
            tgt_speakers = _collate_frames(
                [x.target_speaker for x in samples], is_audio_input=True
            ).index_select(0, order)

        net_input = {
            "src_tokens": frames,
            "src_lengths": n_frames,
            "prev_output_tokens": prev_output_tokens,
            "tgt_speaker": tgt_speakers,  # TODO: unify "speaker" and "tgt_speaker"
        }
        if self.tgt_texts is not None and samples[0].tgt_lang_tag is not None:
            for i in range(len(samples)):
                net_input["prev_output_tokens"][i][0] = samples[order[i]].tgt_lang_tag
        out = {
            "id": indices,
            "net_input": net_input,
            "speaker": tgt_speakers,  # to support Tacotron2 loss for speech-to-spectrogram model
            "target": target,
            "target_lengths": target_lengths,
            "ntokens": ntokens,
            "nsentences": len(samples),
        }
        if return_order:
            out["order"] = order
        return out


class SpeechToSpeechMultitaskDataset(SpeechToSpeechDataset):
    def __init__(self, **kwargs):
        super().__init__(**kwargs)
        self.multitask_data = {}

    def add_multitask_dataset(self, task_name, task_data):
        self.multitask_data[task_name] = task_data

    def __getitem__(
        self, index: int
    ) -> Tuple[SpeechToSpeechDatasetItem, Dict[str, torch.Tensor]]:
        s2s_data = super().__getitem__(index)

        multitask_target = {}
        sample_id = self.ids[index]
        tgt_lang = self.tgt_langs[index]
        for task_name, task_dataset in self.multitask_data.items():
            multitask_target[task_name] = task_dataset.get(sample_id, tgt_lang)

        return s2s_data, multitask_target

    def collater(
        self, samples: List[Tuple[SpeechToSpeechDatasetItem, Dict[str, torch.Tensor]]]
    ) -> Dict:
        if len(samples) == 0:
            return {}

        out = super().collater([s for s, _ in samples], return_order=True)
        order = out["order"]
        del out["order"]

        for task_name, task_dataset in self.multitask_data.items():
            if "multitask" not in out:
                out["multitask"] = {}
            d = [s[task_name] for _, s in samples]
            task_target = task_dataset.collater(d)
            out["multitask"][task_name] = {
                "target": task_target["target"].index_select(0, order),
                "target_lengths": task_target["target_lengths"].index_select(0, order),
                "ntokens": task_target["ntokens"],
            }
            out["multitask"][task_name]["net_input"] = {
                "prev_output_tokens": task_target["prev_output_tokens"].index_select(
                    0, order
                ),
            }

        return out


class SpeechToSpeechDatasetCreator(object):
    # mandatory columns
    KEY_ID, KEY_SRC_AUDIO, KEY_SRC_N_FRAMES = "id", "src_audio", "src_n_frames"
    KEY_TGT_AUDIO, KEY_TGT_N_FRAMES = "tgt_audio", "tgt_n_frames"
    # optional columns
    KEY_SRC_LANG, KEY_TGT_LANG = "src_lang", "tgt_lang"
    # default values
    DEFAULT_LANG = ""

    @classmethod
    def _from_list(
        cls,
        split_name: str,
        is_train_split,
        samples: List[Dict],
        data_cfg: S2SDataConfig,
        target_is_code: bool = False,
        tgt_dict: Dictionary = None,
        n_frames_per_step: int = 1,
        multitask: Optional[Dict] = None,
    ) -> SpeechToSpeechDataset:
        audio_root = Path(data_cfg.audio_root)
        ids = [s[cls.KEY_ID] for s in samples]
        src_audio_paths = [
            (audio_root / s[cls.KEY_SRC_AUDIO]).as_posix() for s in samples
        ]
        tgt_audio_paths = [
            s[cls.KEY_TGT_AUDIO]
            if target_is_code
            else (audio_root / s[cls.KEY_TGT_AUDIO]).as_posix()
            for s in samples
        ]
        src_n_frames = [int(s[cls.KEY_SRC_N_FRAMES]) for s in samples]
        tgt_n_frames = [int(s[cls.KEY_TGT_N_FRAMES]) for s in samples]
        src_langs = [s.get(cls.KEY_SRC_LANG, cls.DEFAULT_LANG) for s in samples]
        tgt_langs = [s.get(cls.KEY_TGT_LANG, cls.DEFAULT_LANG) for s in samples]

        has_multitask = len(multitask) > 0
        dataset_cls = (
            SpeechToSpeechMultitaskDataset if has_multitask else SpeechToSpeechDataset
        )

        ds = dataset_cls(
            split=split_name,
            is_train_split=is_train_split,
            data_cfg=data_cfg,
            src_audio_paths=src_audio_paths,
            src_n_frames=src_n_frames,
            tgt_audio_paths=tgt_audio_paths,
            tgt_n_frames=tgt_n_frames,
            src_langs=src_langs,
            tgt_langs=tgt_langs,
            ids=ids,
            target_is_code=target_is_code,
<<<<<<< HEAD
            target_dictionary=target_dictionary,
=======
            tgt_dict=tgt_dict,
>>>>>>> 03f3a730
            n_frames_per_step=n_frames_per_step,
        )

        if has_multitask:
            for task_name, task_obj in multitask.items():
                task_data = TextTargetMultitaskData(
                    task_obj.args, split_name, task_obj.target_dictionary
                )
                ds.add_multitask_dataset(task_name, task_data)
        return ds

    @classmethod
    def from_tsv(
        cls,
        root: str,
        data_cfg: S2SDataConfig,
        splits: str,
        is_train_split: bool,
        epoch: int,
        seed: int,
        target_is_code: bool = False,
        tgt_dict: Dictionary = None,
        n_frames_per_step: int = 1,
        multitask: Optional[Dict] = None,
    ) -> SpeechToSpeechDataset:
        datasets = []
        for split in splits.split(","):
            samples = SpeechToTextDatasetCreator._load_samples_from_tsv(root, split)
            ds = cls._from_list(
                split_name=split,
                is_train_split=is_train_split,
                samples=samples,
                data_cfg=data_cfg,
                target_is_code=target_is_code,
                tgt_dict=tgt_dict,
                n_frames_per_step=n_frames_per_step,
                multitask=multitask,
            )
            datasets.append(ds)
        return ConcatDataset(datasets) if len(datasets) > 1 else datasets[0]<|MERGE_RESOLUTION|>--- conflicted
+++ resolved
@@ -336,11 +336,7 @@
             tgt_langs=tgt_langs,
             ids=ids,
             target_is_code=target_is_code,
-<<<<<<< HEAD
-            target_dictionary=target_dictionary,
-=======
             tgt_dict=tgt_dict,
->>>>>>> 03f3a730
             n_frames_per_step=n_frames_per_step,
         )
 
