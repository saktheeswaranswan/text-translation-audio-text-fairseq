# Copyright (c) Facebook, Inc. and its affiliates.
#
# This source code is licensed under the MIT license found in the
# LICENSE file in the root directory of this source tree.

import importlib
from collections.abc import Collection
from dataclasses import dataclass, field
from typing import List

import torch
from fairseq.dataclass import FairseqDataclass
from fairseq.optim import FairseqOptimizer, register_optimizer
from omegaconf import II, DictConfig


try:
    import deepspeed

    has_deepspeed = True
except ImportError as e:
    has_deepspeed = False


def _get_cpu_adam():
<<<<<<< HEAD
    try:
        from deepspeed.ops.op_builder import CPUAdamBuilder

        return CPUAdamBuilder().load()
    except ImportError:
        # fbcode
        from deepspeed.ops.adam import DeepSpeedCPUAdam as ds_opt_adam

        return ds_opt_adam
=======

    from deepspeed.ops.op_builder import CPUAdamBuilder
    return CPUAdamBuilder().load()
    #except ImportError:
        # fbcode
    #    from deepspeed.ops.adam import DeepSpeedCPUAdam as ds_opt_adam
    #    return ds_opt_adam
>>>>>>> cf099201


@dataclass
class FairseqCPUAdamConfig(FairseqDataclass):
    adam_betas: str = field(
        default="(0.9, 0.999)", metadata={"help": "betas for Adam optimizer"}
    )
    adam_eps: float = field(
        default=1e-8, metadata={"help": "epsilon for Adam optimizer"}
    )
    weight_decay: float = field(default=0.0, metadata={"help": "weight decay"})
    fp16_adam_stats: bool = field(
        default=False, metadata={"help": "use FP16 stats (with automatic scaling)"}
    )
    # TODO common vars below in parent
    lr: List[float] = II("optimization.lr")


@register_optimizer("cpu_adam", dataclass=FairseqCPUAdamConfig)
class FairseqCPUAdam(FairseqOptimizer):
    """Adam optimizer for fairseq, optimized for CPU tensors.

    Important note: this optimizer corresponds to the "AdamW" variant of
    Adam in its weight decay behavior. As such, it is most closely
    analogous to torch.optim.AdamW from PyTorch.
    """

    def __init__(self, cfg: DictConfig, params):
        super().__init__(cfg)
        self._optimizer = CPUAdam(params, **self.optimizer_config)

    @property
    def optimizer_config(self):
        """
        Return a kwarg dictionary that will be used to override optimizer
        args stored in checkpoints. This allows us to load a checkpoint and
        resume training using a different set of optimizer args, e.g., with a
        different learning rate.
        """
        return {
            "lr": self.cfg.lr[0]
            if isinstance(self.cfg.lr, Collection)
            else self.cfg.lr,
            "betas": eval(self.cfg.adam_betas),
            "eps": self.cfg.adam_eps,
            "weight_decay": self.cfg.weight_decay,
            "use_fp16_stats": self.cfg.fp16_adam_stats,
        }


class CPUAdam(torch.optim.Optimizer):

    optimizer_id = 0

    def __init__(
        self,
        params,
        lr=1e-3,
        bias_correction=True,
        betas=(0.9, 0.999),
        eps=1e-8,
        weight_decay=0,
        use_fp16_stats=False,
    ):
        defaults = {
            "lr": lr,
            "bias_correction": bias_correction,
            "betas": betas,
            "eps": eps,
            "weight_decay": weight_decay,
        }
        super().__init__(params, defaults)

        self.use_fp16_stats = use_fp16_stats
        self.FLOAT16_MAX = 65504.0

        if not has_deepspeed:
            raise ImportError("Please install DeepSpeed: pip install deepspeed")

        self.opt_id = CPUAdam.optimizer_id
        CPUAdam.optimizer_id = CPUAdam.optimizer_id + 1

        self.ds_opt_adam = _get_cpu_adam()
        adamw_mode = True
        self.ds_opt_adam.create_adam(
            int(self.opt_id), float(lr), float(betas[0]), float(betas[1]), float(eps), float(weight_decay), bool(adamw_mode), False
            )

    @property
    def supports_memory_efficient_fp16(self):
        return True

    @property
    def supports_flat_params(self):
        return True

    @torch.no_grad()
    def step(self, closure=None):
        loss = None
        if closure is not None:
            with torch.enable_grad():
                loss = closure()

        torch.cuda.synchronize()

        for group_id, group in enumerate(self.param_groups):
            for param_id, p in enumerate(group["params"]):
                if p.grad is None:
                    continue

                state = self.state[p]
                if len(state) == 0:
                    state["step"] = 0
                    dtype = torch.float16 if self.use_fp16_stats else p.data.dtype
                    # gradient momentums
                    state["exp_avg"] = torch.zeros_like(
                        p.data, dtype=dtype, device="cpu"
                    )
                    # gradient variances
                    state["exp_avg_sq"] = torch.zeros_like(
                        p.data, dtype=dtype, device="cpu"
                    )
                    if self.use_fp16_stats:
                        assert torch.is_floating_point(p.data)
                        state["exp_avg_scale"] = 1.0
                        state["exp_avg_sq_scale"] = 1.0

                exp_avg, exp_avg_sq = state["exp_avg"], state["exp_avg_sq"]

                p_data_bak = p.data  # backup of the original data pointer

                p.data = p.data.to(dtype=torch.float32, device="cpu")
                p.grad.data = p.grad.data.to(dtype=torch.float32, device="cpu")

                if self.use_fp16_stats:
                    exp_avg = exp_avg.float() * state["exp_avg_scale"]
                    exp_avg_sq = exp_avg_sq.float() * state["exp_avg_sq_scale"]

                state["step"] += 1
                beta1, beta2 = group["betas"]

                self.ds_opt_adam.adam_update(
                    self.opt_id,
                    state["step"],
                    group["lr"],
                    beta1,
                    beta2,
                    group["eps"],
                    group["weight_decay"],
                    group["bias_correction"],
                    p.data,
                    p.grad.data,
                    exp_avg,
                    exp_avg_sq,
                )

                if p_data_bak.data_ptr() != p.data.data_ptr():
                    p_data_bak.copy_(p.data)
                    p.data = p_data_bak

                if self.use_fp16_stats:

                    def inf_norm(t):
                        return torch.norm(t, float("inf"))

                    # from github.com/openai/jukebox/blob/master/jukebox/utils/fp16.py
                    state["exp_avg_scale"], state["exp_avg_sq_scale"] = (
                        1e-8 + inf_norm(exp_avg) / self.FLOAT16_MAX,
                        1e-8 + inf_norm(exp_avg_sq) / self.FLOAT16_MAX,
                    )
                    state["exp_avg"], state["exp_avg_sq"] = (
                        (exp_avg / state["exp_avg_scale"]).half(),
                        (exp_avg_sq / state["exp_avg_sq_scale"]).half(),
                    )

        return loss<|MERGE_RESOLUTION|>--- conflicted
+++ resolved
@@ -23,25 +23,14 @@
 
 
 def _get_cpu_adam():
-<<<<<<< HEAD
-    try:
-        from deepspeed.ops.op_builder import CPUAdamBuilder
-
-        return CPUAdamBuilder().load()
-    except ImportError:
-        # fbcode
-        from deepspeed.ops.adam import DeepSpeedCPUAdam as ds_opt_adam
-
-        return ds_opt_adam
-=======
 
     from deepspeed.ops.op_builder import CPUAdamBuilder
+
     return CPUAdamBuilder().load()
     #except ImportError:
         # fbcode
-    #    from deepspeed.ops.adam import DeepSpeedCPUAdam as ds_opt_adam
-    #    return ds_opt_adam
->>>>>>> cf099201
+        from deepspeed.ops.adam import DeepSpeedCPUAdam as ds_opt_adam
+        return ds_opt_adam
 
 
 @dataclass
