# Copyright (c) Facebook, Inc. and its affiliates.
#
# This source code is licensed under the MIT license found in the
# LICENSE file in the root directory of this source tree.

import copy
import logging
from typing import Dict, List, Optional, Tuple

import numpy as np
import torch
import torch.nn as nn
from torch import Tensor

from fairseq import checkpoint_utils, utils
from fairseq.data.data_utils import lengths_to_padding_mask
from fairseq.models import (
    FairseqEncoder,
    FairseqEncoderDecoderModel,
    register_model,
    register_model_architecture,
)
from fairseq.models.speech_to_text.hub_interface import S2THubInterface
from fairseq.models.transformer import Embedding, TransformerDecoder
from fairseq.models.wav2vec import Wav2VecEncoder
from fairseq.modules.layer_norm import LayerNorm

logger = logging.getLogger(__name__)


def build_embedding(dictionary, embed_dim):
    num_embeddings = len(dictionary)
    padding_idx = dictionary.pad()
    return Embedding(num_embeddings, embed_dim, padding_idx)


class Conv1dAdaptor(nn.Module):
    def __init__(
        self,
        in_dim,
        out_dim,
        n_layers=3,
        kernel_size=3,
        stride=2,
        layerdrop=0.0,
        layernorm=False,
        proj=False,
    ):
        super().__init__()
        self.proj, self.proj_ln = None, None
        self.post_proj, self.post_proj_ln = None, None
        if proj:
            self.proj = nn.Sequential(
                nn.Linear(in_dim, in_dim * 4), nn.ReLU(), nn.Linear(in_dim * 4, in_dim)
            )
            self.proj_ln = LayerNorm(in_dim)
            self.post_proj = nn.Sequential(
                nn.Linear(out_dim, out_dim * 4),
                nn.ReLU(),
                nn.Linear(out_dim * 4, out_dim),
            )
            self.post_proj_ln = LayerNorm(out_dim)

        self.layers = nn.ModuleList(
            nn.Conv1d(
                in_dim if i == 0 else out_dim,
                out_dim * 2,
                kernel_size,
                stride=stride,
                padding=kernel_size // 2,
            )
            for i in range(n_layers)
        )
        self.stride = stride
        self.layerdrop = layerdrop
        self.layernorm = LayerNorm(in_dim) if layernorm else None

    @classmethod
    def add_args(cls, parser):
        parser.add_argument("--adaptor-n-layers", type=int)
        parser.add_argument("--adaptor-kernel-size", type=int)
        parser.add_argument("--adaptor-stride", type=int)
        parser.add_argument("--adaptor-layerdrop", type=float)
        parser.add_argument("--adaptor-layernorm", action="store_true")
        parser.add_argument("--adaptor-proj", action="store_true")

    def forward(self, x, padding_mask: Optional[torch.Tensor]):
        if self.layernorm is not None:
            x = self.layernorm(x)

        if self.proj is not None:
            x = x + 0.5 * self.proj(x)
            x = self.proj_ln(x)

        if padding_mask is not None:
            x = utils.index_put(x, padding_mask.T, 0)

        # T x B x C -> B x C x T
        x = x.transpose(0, 1).transpose(1, 2)
        out_lens = None
        if padding_mask is not None:
            out_lens = (~padding_mask).sum(1).float()

        for layer in self.layers:
            layerdrop_prob = np.random.random()
            if not self.training or (layerdrop_prob > self.layerdrop):
                x = nn.functional.glu(layer(x), dim=1)
                if padding_mask is not None:
                    out_lens = ((out_lens - 1) / self.stride + 1).floor()
        # B x C x T -> T x B x C
        x = x.transpose(1, 2).transpose(0, 1)

        if self.post_proj is not None:
            x = x + 0.5 * self.post_proj(x)
            x = self.post_proj_ln(x)

        out_padding_mask = None
        if padding_mask is not None:
            out_padding_mask = lengths_to_padding_mask(out_lens.long())
            x = utils.index_put(x, out_padding_mask.T, 0)
        return x, out_padding_mask


def add_wav2vec_asr_args(parser):
    parser.add_argument("--w2v-path", help="path to wav2vec 2.0 model")
    parser.add_argument(
        "--no-pretrained-weights",
        action="store_true",
        help="if true, does not load pretrained weights",
    )
    parser.add_argument(
        "--dropout-input",
        type=float,
        metavar="D",
        help="dropout to apply to the input (after feat extr)",
    )
    parser.add_argument(
        "--final-dropout",
        type=float,
        metavar="D",
        help="dropout after transformer and before final projection",
    )
    parser.add_argument(
        "--apply-mask", action="store_true", help="apply masking during fine-tuning"
    )
    parser.add_argument(
        "--dropout",
        type=float,
        metavar="D",
        help="dropout probability inside wav2vec 2.0 model",
    )
    parser.add_argument(
        "--attention-dropout",
        type=float,
        metavar="D",
        help="dropout probability for attention weights inside wav2vec 2.0 model",
    )
    parser.add_argument(
        "--activation-dropout",
        "--relu-dropout",
        type=float,
        metavar="D",
        help="dropout probability after activation in FFN inside wav2vec 2.0 model",
    )
    parser.add_argument(
        "--mask-length", type=int, help="repeat the mask indices multiple times"
    )
    parser.add_argument(
        "--mask-prob", type=float, help="probability of replacing a token with mask"
    )
    parser.add_argument(
        "--mask-selection",
        type=str,
        choices=["static", "uniform", "normal", "poisson"],
        help="how to choose masks",
    )
    parser.add_argument(
        "--mask-other",
        type=float,
        help="stdev of the mask length in case of 'normal' selection strategy",
    )
    parser.add_argument(
        "--no-mask-overlap",
        action="store_true",
        help="whether to allow masks to overlap",
    )
    parser.add_argument(
        "--mask-channel-length", type=int, help="repeat the mask indices multiple times"
    )
    parser.add_argument(
        "--mask-channel-prob",
        type=float,
        help="probability of replacing a token with mask",
    )
    parser.add_argument(
        "--mask-channel-selection",
        type=str,
        choices=["static", "uniform", "normal", "poisson"],
        help="how to choose masks",
    )
    parser.add_argument(
        "--mask-channel-other",
        type=float,
        help="stdev of the mask length in case of 'normal' selection strategy",
    )
    parser.add_argument(
        "--no-mask-channel-overlap",
        action="store_true",
        help="whether to allow masks to overlap",
    )
    parser.add_argument(
        "--freeze-finetune-updates",
        type=int,
        metavar="N",
        help="dont finetune wav2vec for this many updates",
    )
    parser.add_argument(
        "--feature-grad-mult",
        type=float,
        metavar="D",
        help="reset feature grad mult in wav2vec 2.0 to this",
    )
    parser.add_argument(
        "--layerdrop",
        type=float,
        metavar="D",
        help="probability of dropping a layer in wav2vec 2.0",
    )
    parser.add_argument(
        "--max-positions",
        type=int,
        metavar="N",
        help="Max input positions to be used in the conformer encoder in wav2vec 2.0",
    )
    parser.add_argument("--encoder-proj", action="store_true")
    parser.add_argument("--w2v-args", default=None)
    parser.add_argument(
        "--remove-weight-norm",
        action="store_true",
        help="if set, then the weight-norm (in one pos_conv layer) is removed from the model",
    )
    parser.add_argument(
        "--encoder-embed-dim",
        type=int,
        metavar="N",
        help="encoder embedding dimension to be used when w2v_path is None and no encoder_proj is set",
    )


def need_finetuning(ft_params, param_name):
    if ft_params == "all":
        return True
    ft_params_list = ft_params.split(",")
    for ft_param in ft_params_list:
        if ft_param in param_name:
            return True
    return False


class Wav2VecEncoderWithAdaptor(FairseqEncoder):
    def build_adaptor(self, args):
        adaptor = None
        if args.adaptor_n_layers > 0:
            adaptor = Conv1dAdaptor(
                args.decoder_embed_dim,
                args.decoder_embed_dim,
                n_layers=args.adaptor_n_layers,
                kernel_size=args.adaptor_kernel_size,
                stride=args.adaptor_stride,
                layerdrop=args.adaptor_layerdrop,
                layernorm=args.adaptor_layernorm,
                proj=args.adaptor_proj,
            )
        return adaptor

    def __init__(self, args):
        super().__init__(None)
        self.w2v_encoder = Wav2VecEncoder(args)
        self.is_v0_arch = not args.adaptor_proj
        self.w2v_proj_ln = None
        if not self.is_v0_arch and self.w2v_encoder.proj is not None:
            self.w2v_proj_ln = LayerNorm(args.decoder_embed_dim)
        self.adaptor = self.build_adaptor(args)

        self.num_updates = 0
        self.freezing_updates = args.w2v_freezing_updates
        self.finetuning_params = args.finetune_w2v_params
        for k, p in self.w2v_encoder.w2v_model.named_parameters():
            p.requires_grad = need_finetuning(self.finetuning_params, k)

    @classmethod
    def add_args(cls, parser):
        add_wav2vec_asr_args(parser)
        parser.add_argument(
            "--normalize",
            action="store_true",
            help="if set, normalizes input to have 0 mean and unit variance",
        )
        parser.add_argument(
            "--finetune-w2v-params",
            type=str,
            metavar="STR",
            help="comma-separated param strings to finetune.",
        )
        parser.add_argument("--w2v-freezing-updates", type=int)
        parser.add_argument("--load-pretrained-encoder-from", type=str, metavar="STR")
        Conv1dAdaptor.add_args(parser)

    def set_num_updates(self, num_updates):
        super().set_num_updates(num_updates)
        self.num_updates = num_updates

    def forward(self, src_tokens, src_lengths=None, **kwargs):
        if (
            self.freezing_updates is not None
            and self.num_updates > self.freezing_updates
        ):
            for p in self.w2v_encoder.w2v_model.parameters():
                p.requires_grad = True

        padding_mask = lengths_to_padding_mask(src_lengths)
        out = self.w2v_encoder.forward(src_tokens, padding_mask, tbc=True)
        x, padding_mask = out["encoder_out"], out["padding_mask"]
        if self.w2v_proj_ln is not None:
            x = self.w2v_proj_ln(x)

        if self.adaptor is not None:
            x, padding_mask = self.adaptor(x, padding_mask)

        return {
            "encoder_out": [x],  # T x B x C
            "encoder_padding_mask": []
            if padding_mask is None
            else [padding_mask],  # B x T
            "encoder_embedding": [],  # B x T x C
            "encoder_states": [],  # List[T x B x C]
            "src_tokens": [],
            "src_lengths": [],
        }

    def reorder_encoder_out(self, encoder_out, new_order):
        new_encoder_out = (
            []
            if len(encoder_out["encoder_out"]) == 0
            else [x.index_select(1, new_order) for x in encoder_out["encoder_out"]]
        )

        new_encoder_padding_mask = (
            []
            if len(encoder_out["encoder_padding_mask"]) == 0
            else [
                x.index_select(0, new_order)
                for x in encoder_out["encoder_padding_mask"]
            ]
        )

        new_encoder_embedding = (
            []
            if len(encoder_out["encoder_embedding"]) == 0
            else [
                x.index_select(0, new_order) for x in encoder_out["encoder_embedding"]
            ]
        )

        encoder_states = encoder_out["encoder_states"]
        if len(encoder_states) > 0:
            for idx, state in enumerate(encoder_states):
                encoder_states[idx] = state.index_select(1, new_order)

        return {
            "encoder_out": new_encoder_out,  # T x B x C
            "encoder_padding_mask": new_encoder_padding_mask,  # B x T
            "encoder_embedding": new_encoder_embedding,  # B x T x C
            "encoder_states": encoder_states,  # List[T x B x C]
            "src_tokens": [],  # B x T
            "src_lengths": [],  # B x 1
        }


def add_decoder_args(parser):
    parser.add_argument(
        "--activation-fn",
        type=str,
        default="relu",
        choices=utils.get_available_activation_fns(),
        help="activation function to use",
    )
    parser.add_argument(
        "--decoder-dropout", type=float, metavar="D", help="dropout probability"
    )
    parser.add_argument(
        "--decoder-attention-dropout",
        type=float,
        metavar="D",
        help="dropout probability for attention weights",
    )
    parser.add_argument(
        "--decoder-activation-dropout",
        type=float,
        metavar="D",
        help="dropout probability after activation in FFN.",
    )
    parser.add_argument(
        "--decoder-embed-dim", type=int, metavar="N", help="decoder embedding dimension"
    )
    parser.add_argument(
        "--decoder-ffn-embed-dim",
        type=int,
        metavar="N",
        help="decoder embedding dimension for FFN",
    )
    parser.add_argument(
        "--decoder-layers", type=int, metavar="N", help="num decoder layers"
    )
    parser.add_argument(
        "--decoder-attention-heads",
        type=int,
        metavar="N",
        help="num decoder attention heads",
    )
    parser.add_argument(
        "--decoder-normalize-before",
        action="store_true",
        help="apply layernorm before each decoder block",
    )
    parser.add_argument(
        "--layernorm-embedding", action="store_true", help="add layernorm to embedding"
    )
    parser.add_argument(
        "--decoder-layerdrop",
        type=float,
        metavar="D",
        help="layerdrop probability for decoder",
    )
    parser.add_argument(
        "--decoder-learned-pos",
        action="store_true",
        help="learn positional embedding in decoder",
    )
    parser.add_argument(
        "--share-decoder-input-output-embed",
        action="store_true",
        help="share decoder input and output embeddings",
    )
    parser.add_argument(
        "--no-scale-embedding",
        action="store_true",
        help="if True, dont scale embeddings",
    )
    parser.add_argument(
        "--load-pretrained-decoder-from",
        type=str,
        metavar="STR",
        help="model to take decoder weights from (for initialization)",
    )
    parser.add_argument(
        "--finetune-decoder-params",
        type=str,
        metavar="STR",
        help="comma-separated param strings to finetune.",
    )


def remove_weight_norm_from_model(model):
    from functools import reduce

    layers_with_wn = []
    for param_name, _ in model.named_parameters():
        if param_name.endswith("_g"):
            # retrieve the module with this param_name
            module_names = param_name.split(".")[
                :-1
            ]  # exclude the actual parameter name
            wn_module = reduce(getattr, module_names, model)
            layers_with_wn.append(wn_module)
    for wn_module in layers_with_wn:
        torch.nn.utils.remove_weight_norm(wn_module)
        logger.warning(f"Weight norm removed from module with {wn_module}\n")


@register_model("xm_transformer")
class XMTransformerModel(FairseqEncoderDecoderModel):
    @classmethod
    def hub_models(cls):
        base_url = "http://dl.fbaipublicfiles.com/fairseq/s2t"
        model_ids = [
            "xm_transformer_600m-es_en-multi_domain",
            "xm_transformer_600m-ru_en-multi_domain",
            "xm_transformer_600m-fr_en-multi_domain",
            "xm_transformer_600m-en_es-multi_domain",
            "xm_transformer_600m-en_ru-multi_domain",
            "xm_transformer_600m-en_fr-multi_domain",
            "xm_transformer_600m-en_zh-multi_domain",
            "xm_transformer_600m-en_ar-multi_domain",
            "xm_transformer_600m-en_tr-multi_domain",
            "xm_transformer_600m-en_vi-multi_domain",
            "xm_transformer-21_en-xls_r_300m",
            "xm_transformer-en_15-xls_r_300m",
            "xm_transformer-21_en-xls_r_1b",
            "xm_transformer-en_15-xls_r_1b",
            "xm_transformer-21_en-xls_r_2b",
            "xm_transformer-en_15-xls_r_2b",
            "xm_transformer-22_16-xls_r_2b",
            "xm_transformer_s2ut_800m-es-en-st-asr-bt_h1_2022",
            "xm_transformer_s2ut_800m-en-es-st_plus_asr",
            "xm_transformer_s2ut_800m-hk-en-h1_2022",
            "xm_transformer_s2ut_800m-en-hk-h1_2022",
        ]
        return {i: f"{base_url}/{i}.tar.gz" for i in model_ids}

    @classmethod
    def from_pretrained(
        cls,
        model_name_or_path,
        checkpoint_file="model.pt",
        data_name_or_path=".",
        config_yaml="config.yaml",
        task="speech_to_text",
        generation_args=None,
        **kwargs,
    ):
        from fairseq import hub_utils

        x = hub_utils.from_pretrained(
            model_name_or_path,
            checkpoint_file,
            data_name_or_path,
            archive_map=cls.hub_models(),
            config_yaml=config_yaml,
            task=task,
            generation_args=generation_args,
            **kwargs,
        )
        return S2THubInterface(x["args"], x["task"], x["models"][0])

    def __init__(self, encoder, decoder):
        super().__init__(encoder, decoder)

    @classmethod
    def add_args(cls, parser):
        """Add model-specific arguments to the parser."""
        Wav2VecEncoderWithAdaptor.add_args(parser)
        add_decoder_args(parser)
        parser.add_argument("--checkpoint-activations", action="store_true")
        parser.add_argument("--offload-activations", action="store_true")
        parser.add_argument("--min-params-to-wrap", type=int, metavar="N")

    @classmethod
    def maybe_load_pretrained(cls, component, checkpoint: Optional[str] = None):
        if checkpoint is None:
            return component

        _load = checkpoint_utils.load_pretrained_component_from_model
        try:
            return _load(component, checkpoint)
        except RuntimeError as e:
            logger.warning(e)
            return _load(component, checkpoint, strict=False)

    @classmethod
    def build_encoder(cls, args):
        _args = copy.deepcopy(args)
        if not args.adaptor_proj and not args.encoder_proj:  # V0 arch
            if args.w2v_path:
                state = checkpoint_utils.load_checkpoint_to_cpu(args.w2v_path)
                if state.get("cfg") is not None:
                    encoder_embed_dim = state["cfg"]._content["model"][
                        "encoder_embed_dim"
                    ]
                elif state.get("args") is not None:
                    encoder_embed_dim = state["args"].encoder_embed_dim
                else:
                    raise ValueError(f"Invalid config in {args.w2v_path}")
                _args.decoder_embed_dim = encoder_embed_dim
                del state
            else:
                _args.decoder_embed_dim = args.encoder_embed_dim

        encoder = Wav2VecEncoderWithAdaptor(_args)
        encoder = cls.maybe_load_pretrained(
            encoder, getattr(args, "load_pretrained_encoder_from", None)
        )
        if args.remove_weight_norm:
            # remove the wn for EMA usage
            logger.warning("Removing weight norm from wav2vec encoder")
            remove_weight_norm_from_model(encoder)

        return encoder

    @classmethod
    def get_decoder_args_from_checkpoint(cls, ckpt_args):
        assert "model" in ckpt_args, "Model args not found in checkpoint cfg!"
        decoder_args = {}
        for k, v in ckpt_args["model"].__dict__.items():
            if "decoder" in k:
                decoder_args[k] = v

        return decoder_args

    @classmethod
    def override_decoder_args(cls, cli_args, decoder_args_dict):
        for k, v in decoder_args_dict.items():
            if v != getattr(cli_args, k, None):
                logger.warning(
                    f"Overriding decoder arg {k}: from {getattr(cli_args, k, None)} to {v}"
                )
                setattr(cli_args, k, v)

        return cli_args

    @classmethod
    def build_decoder(cls, args, task, embed_tokens):
        _args = copy.deepcopy(args)
        if args.adaptor_proj or args.encoder_proj:  # not V0 arch
            _args.encoder_embed_dim = _args.decoder_embed_dim
        _args.dropout = args.decoder_dropout
        _args.attention_dropout = args.decoder_attention_dropout
        _args.activation_dropout = args.decoder_activation_dropout
        _args.layerdrop = _args.decoder_layerdrop

        decoder = TransformerDecoder(_args, task.target_dictionary, embed_tokens)
        decoder = cls.maybe_load_pretrained(
            decoder, getattr(args, "load_pretrained_decoder_from", None)
        )

        for k, p in decoder.named_parameters():
            p.requires_grad = need_finetuning(args.finetune_decoder_params, k)
        return decoder

    @classmethod
    def build_model(cls, args, task):
        """Build a new model instance."""

        # make sure all arguments are present in older models
        base_architecture(args)
<<<<<<< HEAD
        # if getattr(args, "load_pretrained_decoder_from", None) is not None:
        #     ckpt = torch.load(getattr(args, "load_pretrained_decoder_from", None))
        #     decoder_args_dict = cls.get_decoder_args_from_checkpoint(ckpt["cfg"])
        #     args = cls.override_decoder_args(args, decoder_args_dict)
=======
        if getattr(args, "load_pretrained_decoder_from", None):
            ckpt = torch.load(getattr(args, "load_pretrained_decoder_from", None))
            decoder_args_dict = cls.get_decoder_args_from_checkpoint(ckpt["cfg"])
            args = cls.override_decoder_args(args, decoder_args_dict)
>>>>>>> 0cc475b9

        decoder_embed_tokens = build_embedding(
            task.target_dictionary, args.decoder_embed_dim
        )

        encoder = cls.build_encoder(args)
        decoder = cls.build_decoder(args, task, decoder_embed_tokens)
        return cls(encoder, decoder)

    def get_normalized_probs(
        self,
        net_output: Tuple[Tensor, Optional[Dict[str, List[Optional[Tensor]]]]],
        log_probs: bool,
        sample: Optional[Dict[str, Tensor]] = None,
    ):
        return self.get_normalized_probs_scriptable(net_output, log_probs, sample)

    def forward(self, src_tokens, src_lengths, prev_output_tokens, **kwargs):
        """
        The forward method inherited from the base class has a **kwargs
        argument in its input, which is not supported in torchscript. This
        method overwrites the forward method definition without **kwargs.
        """
        encoder_out = self.encoder(
            src_tokens=src_tokens, src_lengths=src_lengths, **kwargs
        )
        decoder_out = self.decoder(
            prev_output_tokens=prev_output_tokens, encoder_out=encoder_out
        )
        return decoder_out

    def upgrade_state_dict(self, state_dict):
        for k, _ in state_dict.items():
            if "adaptor.layers" in state_dict:
                new = k.replace("adaptor.layers", "adaptor_layers")
                state_dict[new] = state_dict[k]
                del state_dict[k]


def set_default_w2v_encoder_args(args):
    args.no_pretrained_weights = getattr(args, "no_pretrained_weights", False)
    args.dropout_input = getattr(args, "dropout_input", 0)
    args.final_dropout = getattr(args, "final_dropout", 0)
    args.apply_mask = getattr(args, "apply_mask", False)
    args.dropout = getattr(args, "dropout", 0)
    args.attention_dropout = getattr(args, "attention_dropout", 0)
    args.activation_dropout = getattr(args, "activation_dropout", 0)
    args.encoder_proj = getattr(args, "encoder_proj", False)
    args.remove_weight_norm = getattr(args, "remove_weight_norm", False)

    args.mask_length = getattr(args, "mask_length", 10)
    args.mask_prob = getattr(args, "mask_prob", 0.5)
    args.mask_selection = getattr(args, "mask_selection", "static")
    args.mask_other = getattr(args, "mask_other", 0)
    args.no_mask_overlap = getattr(args, "no_mask_overlap", False)
    args.mask_channel_length = getattr(args, "mask_channel_length", 10)
    args.mask_channel_prob = getattr(args, "mask_channel_prob", 0.5)
    args.mask_channel_before = getattr(args, "mask_channel_before", False)
    args.mask_channel_selection = getattr(args, "mask_channel_selection", "static")
    args.mask_channel_other = getattr(args, "mask_channel_other", 0)
    args.no_mask_channel_overlap = getattr(args, "no_mask_channel_overlap", False)

    args.freeze_finetune_updates = getattr(args, "freeze_finetune_updates", 0)
    args.feature_grad_mult = 0.1
    args.layerdrop = getattr(args, "layerdrop", 0.0)

    args.normalize = getattr(args, "normalize", False)
    args.finetune_w2v_params = getattr(args, "finetune_w2v_params", "all")
    args.w2v_freezing_updates = getattr(args, "w2v_freezing_updates", None)
    args.encoder_embed_dim = getattr(args, "encoder_embed_dim", 1024)


def set_default_adaptor_args(args):
    args.adaptor_n_layers = getattr(args, "adaptor_n_layers", 3)
    args.adaptor_kernel_size = getattr(args, "adaptor_kernel_size", 3)
    args.adaptor_stride = getattr(args, "adaptor_stride", 2)
    args.adaptor_layerdrop = getattr(args, "adaptor_layerdrop", 0.0)
    args.adaptor_layernorm = getattr(args, "adaptor_layernorm", False)
    args.adaptor_proj = getattr(args, "adaptor_proj", False)


def set_default_transformer_decoder_args(args):
    args.decoder_embed_path = getattr(args, "decoder_embed_path", None)
    args.decoder_embed_dim = getattr(args, "decoder_embed_dim", 1024)
    args.decoder_ffn_embed_dim = getattr(args, "decoder_ffn_embed_dim", 4 * 1024)
    args.decoder_layers = getattr(args, "decoder_layers", 12)
    args.decoder_attention_heads = getattr(args, "decoder_attention_heads", 16)
    args.decoder_normalize_before = getattr(args, "decoder_normalize_before", False)
    args.decoder_learned_pos = getattr(args, "decoder_learned_pos", False)
    args.decoder_layerdrop = getattr(args, "decoder_layerdrop", 0.0)
    args.adaptive_input = getattr(args, "adaptive_input", False)
    args.decoder_attention_dropout = getattr(args, "decoder_attention_dropout", 0.0)
    args.decoder_activation_dropout = getattr(args, "decoder_activation_dropout", 0.0)
    args.decoder_dropout = getattr(args, "decoder_dropout", 0.1)
    args.adaptive_softmax_cutoff = getattr(args, "adaptive_softmax_cutoff", None)
    args.adaptive_softmax_dropout = getattr(args, "adaptive_softmax_dropout", 0)
    args.share_decoder_input_output_embed = getattr(
        args, "share_decoder_input_output_embed", False
    )
    args.no_token_positional_embeddings = getattr(
        args, "no_token_positional_embeddings", False
    )

    args.decoder_output_dim = getattr(
        args, "decoder_output_dim", args.decoder_embed_dim
    )
    args.decoder_input_dim = getattr(args, "decoder_input_dim", args.decoder_embed_dim)

    args.no_scale_embedding = getattr(args, "no_scale_embedding", False)
    args.quant_noise_pq = getattr(args, "quant_noise_pq", 0)
    args.layernorm_embedding = getattr(args, "layernorm_embedding", False)

    args.activation_fn = getattr(args, "activation_fn", "gelu")
    args.pooler_activation_fn = getattr(args, "pooler_activation_fn", "tanh")
    args.pooler_dropout = getattr(args, "pooler_dropout", 0.0)

    args.finetune_decoder_params = getattr(args, "finetune_decoder_params", "all")


def set_default_general_args(args):
    args.checkpoint_activations = getattr(args, "checkpoint_activations", False)
    args.offload_activations = getattr(args, "offload_activations", False)
    args.min_params_to_wrap = getattr(args, "min_params_to_wrap", int(1e8))
    args.max_positions = getattr(args, "max_positions", 3000)


@register_model_architecture(model_name="xm_transformer", arch_name="xm_transformer")
def base_architecture(args):
    set_default_general_args(args)
    set_default_w2v_encoder_args(args)
    set_default_adaptor_args(args)
    set_default_transformer_decoder_args(args)<|MERGE_RESOLUTION|>--- conflicted
+++ resolved
@@ -633,17 +633,10 @@
 
         # make sure all arguments are present in older models
         base_architecture(args)
-<<<<<<< HEAD
         # if getattr(args, "load_pretrained_decoder_from", None) is not None:
         #     ckpt = torch.load(getattr(args, "load_pretrained_decoder_from", None))
         #     decoder_args_dict = cls.get_decoder_args_from_checkpoint(ckpt["cfg"])
         #     args = cls.override_decoder_args(args, decoder_args_dict)
-=======
-        if getattr(args, "load_pretrained_decoder_from", None):
-            ckpt = torch.load(getattr(args, "load_pretrained_decoder_from", None))
-            decoder_args_dict = cls.get_decoder_args_from_checkpoint(ckpt["cfg"])
-            args = cls.override_decoder_args(args, decoder_args_dict)
->>>>>>> 0cc475b9
 
         decoder_embed_tokens = build_embedding(
             task.target_dictionary, args.decoder_embed_dim
