--- conflicted
+++ resolved
@@ -1240,9 +1240,8 @@
                 key=x,
                 value=x,
                 key_padding_mask=self_attn_padding_mask,
+                attn_mask=self_attn_mask,
                 need_weights=need_weights,
-                attn_mask=self_attn_mask,
-                need_weights=False,
             )
             x = self.dropout1(x)
             x = residual + x
@@ -1263,11 +1262,7 @@
                 key=x,
                 value=x,
                 key_padding_mask=self_attn_padding_mask,
-<<<<<<< HEAD
                 need_weights=need_weights,
-=======
-                need_weights=False,
->>>>>>> 47e27984
             )
 
             x = self.dropout1(x)
