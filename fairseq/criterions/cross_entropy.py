--- conflicted
+++ resolved
@@ -46,12 +46,7 @@
         loss = F.nll_loss(lprobs, target, size_average=False, ignore_index=self.padding_idx, reduce=reduce)
         if robust:
                 residual = loss - model.eta
-<<<<<<< HEAD
                 loss = torch.sum(self.relu(residual) / self.alpha + model.eta)
-
-=======
-                loss = torch.mean(self.relu(residual) / self.alpha + model.eta)
->>>>>>> 94abf3fe
         sample_size = sample['target'].size(0) if self.args.sentence_avg else sample['ntokens']
         logging_output = {
             'loss': utils.item(loss.data) if reduce else loss.data,
