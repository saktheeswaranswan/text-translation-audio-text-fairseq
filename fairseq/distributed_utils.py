# Copyright (c) 2017-present, Facebook, Inc.
# All rights reserved.
#
# This source code is licensed under the license found in the LICENSE file in
# the root directory of this source tree. An additional grant of patent rights
# can be found in the PATENTS file in the same directory.

from collections import namedtuple
import os
import pickle
import socket
import subprocess
import warnings

import torch
import torch.distributed as dist
from torch import nn

from fairseq import utils


def is_master(args):
    return args.distributed_rank == 0


def infer_init_method(args):
    if args.distributed_init_method is not None:
        return

    # support torch.distributed.launch
    if all(key in os.environ for key in [
        'MASTER_ADDR', 'MASTER_PORT', 'WORLD_SIZE', 'RANK'
    ]):
        args.distributed_init_method = 'env://'
        args.distributed_world_size = int(os.environ['WORLD_SIZE'])
        args.distributed_rank = int(os.environ['RANK'])

    # we can determine the init method automatically for Slurm
    elif args.distributed_port > 0:
        node_list = os.environ.get('SLURM_JOB_NODELIST')
        if node_list is not None:
            try:
                hostnames = subprocess.check_output(['scontrol', 'show', 'hostnames', node_list])
                args.distributed_init_method = 'tcp://{host}:{port}'.format(
                    host=hostnames.split()[0].decode('utf-8'),
                    port=args.distributed_port,
                )
                nnodes = int(os.environ.get('SLURM_NNODES'))
                ntasks_per_node = int(os.environ.get('SLURM_NTASKS_PER_NODE'))
                if ntasks_per_node == 1:
                    assert args.distributed_world_size % nnodes == 0
                    gpus_per_node = args.distributed_world_size // nnodes
                    node_id = int(os.environ.get('SLURM_NODEID'))
                    args.distributed_rank = node_id * gpus_per_node
                else:
                    assert ntasks_per_node == args.distributed_world_size // nnodes
                    args.distributed_no_spawn = True
                    args.distributed_rank = int(os.environ.get('SLURM_PROCID'))
                    args.device_id = int(os.environ.get('SLURM_LOCALID'))
            except subprocess.CalledProcessError as e:  # scontrol failed
                raise e
            except FileNotFoundError:  # Slurm is not installed
                pass


def distributed_init(args):
    if args.distributed_world_size == 1:
        raise ValueError('Cannot initialize distributed with distributed_world_size=1')

    if torch.distributed.is_initialized():
        warnings.warn('Distributed is already initialized, cannot initialize twice!')
    else:
        print('| distributed init (rank {}): {}'.format(
            args.distributed_rank, args.distributed_init_method), flush=True)
<<<<<<< HEAD
=======

>>>>>>> 7a5996fd
        dist.init_process_group(
            backend=args.distributed_backend,
            init_method=args.distributed_init_method,
            world_size=args.distributed_world_size,
            rank=args.distributed_rank,
        )
<<<<<<< HEAD
        print('| initialized host {} as rank {}'.format(
            socket.gethostname(), args.distributed_rank), flush=True)

        # perform a dummy all-reduce to initialize the NCCL communicator
        dist.all_reduce(torch.rand(1).cuda())
=======
>>>>>>> 7a5996fd

        suppress_output(is_master(args))

    args.distributed_rank = torch.distributed.get_rank()
    return args.distributed_rank


def suppress_output(is_master):
    """Suppress printing on the current device. Force printing with `force=True`."""
    import builtins as __builtin__
    builtin_print = __builtin__.print

    def print(*args, **kwargs):
        force = kwargs.pop('force', False)
        if is_master or force:
            builtin_print(*args, **kwargs)

    __builtin__.print = print


def get_rank():
    return dist.get_rank()


def get_world_size():
    return dist.get_world_size()


def get_default_group():
    return dist.group.WORLD


def all_reduce(tensor, group=None):
    if group is None:
        group = get_default_group()
    return dist.all_reduce(tensor, group=group)


def all_gather_list(data, group=None, max_size=16384):
    """Gathers arbitrary data from all nodes into a list.

    Similar to :func:`~torch.distributed.all_gather` but for arbitrary Python
    data. Note that *data* must be picklable.

    Args:
        data (Any): data from the local worker to be gathered on other workers
        group (optional): group of the collective
        max_size (int, optional): maximum size of the data to be gathered
            across workers
    """
    rank = get_rank()
    world_size = get_world_size()

    buffer_size = max_size * world_size
    if not hasattr(all_gather_list, '_buffer') or \
            all_gather_list._buffer.numel() < buffer_size:
        all_gather_list._buffer = torch.cuda.ByteTensor(buffer_size)
        all_gather_list._cpu_buffer = torch.ByteTensor(max_size).pin_memory()
    buffer = all_gather_list._buffer
    buffer.zero_()
    cpu_buffer = all_gather_list._cpu_buffer

    enc = pickle.dumps(data)
    enc_size = len(enc)
    if enc_size + 2 > max_size:
        raise ValueError('encoded data exceeds max_size: {}'.format(enc_size + 2))
    assert max_size < 255*256

    cpu_buffer[0] = enc_size // 255  # this encoding works for max_size < 65k
    cpu_buffer[1] = enc_size % 255
    cpu_buffer[2 : enc_size + 2] = torch.ByteTensor(list(enc))
    start = rank * max_size
    size = enc_size + 2
    buffer[start : start + size].copy_(cpu_buffer[:size])

    all_reduce(buffer, group=group)

    try:
        result = []
        for i in range(world_size):
            out_buffer = buffer[i * max_size : (i + 1) * max_size]
            size = (255 * utils.item(out_buffer[0])) + utils.item(out_buffer[1])
            if size > 0:
                result.append(pickle.loads(bytes(out_buffer[2 : size + 2].tolist())))
        return result
    except pickle.UnpicklingError:
        raise Exception(
            'Unable to unpickle data from other workers. all_gather_list requires all '
            'workers to enter the function together, so this error usually indicates '
            'that the workers have fallen out of sync somehow. Workers can fall out of '
            'sync if one of them runs out of memory, or if there are other conditions '
            'in your training script that can cause one worker to finish an epoch '
            'while other workers are still iterating over their portions of the data.'
        )<|MERGE_RESOLUTION|>--- conflicted
+++ resolved
@@ -72,24 +72,17 @@
     else:
         print('| distributed init (rank {}): {}'.format(
             args.distributed_rank, args.distributed_init_method), flush=True)
-<<<<<<< HEAD
-=======
-
->>>>>>> 7a5996fd
         dist.init_process_group(
             backend=args.distributed_backend,
             init_method=args.distributed_init_method,
             world_size=args.distributed_world_size,
             rank=args.distributed_rank,
         )
-<<<<<<< HEAD
         print('| initialized host {} as rank {}'.format(
             socket.gethostname(), args.distributed_rank), flush=True)
 
         # perform a dummy all-reduce to initialize the NCCL communicator
         dist.all_reduce(torch.rand(1).cuda())
-=======
->>>>>>> 7a5996fd
 
         suppress_output(is_master(args))
 
