# Copyright (c) Facebook, Inc. and its affiliates.
#
# This source code is licensed under the MIT license found in the
# LICENSE file in the root directory of this source tree.

import math
from typing import Dict, List, Optional

import torch
import torch.nn as nn
from fairseq import search, utils
from fairseq.data import data_utils
from fairseq.models import FairseqIncrementalDecoder
from fairseq.models.fairseq_encoder import EncoderOut
from torch import Tensor


class SequenceGenerator(nn.Module):
    def __init__(
        self,
        models,
        tgt_dict,
        beam_size=1,
        max_len_a=0,
        max_len_b=200,
        min_len=1,
        normalize_scores=True,
        len_penalty=1.0,
        unk_penalty=0.0,
        retain_dropout=False,
        temperature=1.0,
        match_source_len=False,
        no_repeat_ngram_size=0,
        search_strategy=None,
        eos=None,
    ):
        """Generates translations of a given source sentence.

        Args:
            models (List[~fairseq.models.FairseqModel]): ensemble of models,
                currently support fairseq.models.TransformerModel for scripting
            beam_size (int, optional): beam width (default: 1)
            max_len_a/b (int, optional): generate sequences of maximum length
                ax + b, where x is the source length
            min_len (int, optional): the minimum length of the generated output
                (not including end-of-sentence)
            normalize_scores (bool, optional): normalize scores by the length
                of the output (default: True)
            len_penalty (float, optional): length penalty, where <1.0 favors
                shorter, >1.0 favors longer sentences (default: 1.0)
            unk_penalty (float, optional): unknown word penalty, where <0
                produces more unks, >0 produces fewer (default: 0.0)
            retain_dropout (bool, optional): use dropout when generating
                (default: False)
            temperature (float, optional): temperature, where values
                >1.0 produce more uniform samples and values <1.0 produce
                sharper samples (default: 1.0)
            match_source_len (bool, optional): outputs should match the source
                length (default: False)
        """
        super().__init__()
        if isinstance(models, EnsembleModel):
            self.model = models
        else:
            self.model = EnsembleModel(models)
        self.pad = tgt_dict.pad()
        self.unk = tgt_dict.unk()
        self.eos = tgt_dict.eos() if eos is None else eos
        self.vocab_size = len(tgt_dict)
        self.beam_size = beam_size
        # the max beam size is the dictionary size - 1, since we never select pad
        self.beam_size = min(beam_size, self.vocab_size - 1)
        self.max_len_a = max_len_a
        self.max_len_b = max_len_b
        self.min_len = min_len

        self.normalize_scores = normalize_scores
        self.len_penalty = len_penalty
        self.unk_penalty = unk_penalty
        self.retain_dropout = retain_dropout
        self.temperature = temperature
        self.match_source_len = match_source_len
        self.no_repeat_ngram_size = no_repeat_ngram_size
        assert temperature > 0, "--temperature must be greater than 0"

        self.search = (
            search.BeamSearch(tgt_dict) if search_strategy is None else search_strategy
        )
        if not self.retain_dropout:
            self.model.eval()

    def cuda(self):
        self.model.cuda()
        return self

    @torch.no_grad()
    def forward(
        self,
        sample: Dict[str, Dict[str, Tensor]],
        prefix_tokens: Optional[Tensor] = None,
        bos_token: Optional[int] = None,
    ):
        """Generate a batch of translations.

        Args:
            sample (dict): batch
            prefix_tokens (torch.LongTensor, optional): force decoder to begin
                with these tokens
            bos_token (int, optional): beginning of sentence token
                (default: self.eos)
        """
        self.model.reset_incremental_state()
        return self._generate(sample, prefix_tokens, bos_token)

    def generate_batched_itr(self, data_itr, beam_size=None, cuda=False, timer=None):
        """Iterate over a batched dataset and yield individual translations.
        Args:
            cuda (bool, optional): use GPU for generation
            timer (StopwatchMeter, optional): time generations
        """
        for sample in data_itr:
            s = utils.move_to_cuda(sample) if cuda else sample
            if "net_input" not in s:
                continue
            input = s["net_input"]
            # model.forward normally channels prev_output_tokens into the decoder
            # separately, but SequenceGenerator directly calls model.encoder
            encoder_input = {
                k: v for k, v in input.items() if k != "prev_output_tokens"
            }
            if timer is not None:
                timer.start()
            with torch.no_grad():
                hypos = self.generate(encoder_input)
            if timer is not None:
                timer.stop(sum(len(h[0]["tokens"]) for h in hypos))
            for i, id in enumerate(s["id"].data):
                # remove padding
                src = utils.strip_pad(input["src_tokens"].data[i, :], self.pad)
                ref = (
                    utils.strip_pad(s["target"].data[i, :], self.pad)
                    if s["target"] is not None
                    else None
                )
                yield id, src, ref, hypos[i]

    @torch.no_grad()
    def generate(self, models, sample: Dict[str, Dict[str, Tensor]], **kwargs):
        """Generate translations. Match the api of other fairseq generators.

        Args:
            models (List[~fairseq.models.FairseqModel]): ensemble of models
            sample (dict): batch
            prefix_tokens (torch.LongTensor, optional): force decoder to begin
                with these tokens
            bos_token (int, optional): beginning of sentence token
                (default: self.eos)
        """
        self.model.reset_incremental_state()
        return self._generate(sample, **kwargs)

    def _generate(
        self,
        sample: Dict[str, Dict[str, Tensor]],
        prefix_tokens: Optional[Tensor] = None,
        bos_token: Optional[int] = None,
    ):

        encoder_input: Dict[str, Tensor] = {}
        for k, v in sample["net_input"].items():
            if k != "prev_output_tokens":
                encoder_input[k] = v

        src_tokens = encoder_input["src_tokens"]
        # length of the source text being the character length except EndOfSentence and pad
        src_lengths = (
            (src_tokens.ne(self.eos) & src_tokens.ne(self.pad)).long().sum(dim=1)
        )
        # bsz: total number of sentences in beam
        input_size = src_tokens.size()
        bsz, src_len = input_size[0], input_size[1]
        beam_size = self.beam_size

        max_len: int = -1
        if self.match_source_len:
            max_len = src_lengths.max().item()
        else:
            max_len = min(
                int(self.max_len_a * src_len + self.max_len_b),
                # exclude the EOS marker
                self.model.max_decoder_positions() - 1,
            )
        assert (
            self.min_len <= max_len
        ), "min_len cannot be larger than max_len, please adjust these!"
        # compute the encoder output for each beam
        encoder_outs = self.model.forward_encoder(
            src_tokens=encoder_input["src_tokens"],
            src_lengths=encoder_input["src_lengths"],
        )

        # placeholder of indices for bsz * beam_size to hold tokens and accumulative scores
        new_order = torch.arange(bsz).view(-1, 1).repeat(1, beam_size).view(-1)
        new_order = new_order.to(src_tokens.device).long()
        encoder_outs = self.model.reorder_encoder_out(encoder_outs, new_order)
        # ensure encoder_outs is a List.
        assert encoder_outs is not None

        # initialize buffers
        scores = (
            torch.zeros(bsz * beam_size, max_len + 1).to(src_tokens).float()
        )  # +1 for eos; pad is never choosed for scoring
        tokens = (
            torch.zeros(bsz * beam_size, max_len + 2)
            .to(src_tokens)
            .long()
            .fill_(self.pad)
        )  # +2 for eos and pad
        tokens[:, 0] = self.eos if bos_token is None else bos_token
        attn: Optional[Tensor] = None

        # The blacklist indicates candidates that should be ignored.
        # For example, suppose we're sampling and have already finalized 2/5
        # samples. Then the blacklist would mark 2 positions as being ignored,
        # so that we only finalize the remaining 3 samples.
        blacklist = (
            torch.zeros(bsz, beam_size).to(src_tokens).eq(-1)
        )  # forward and backward-compatible False mask

        # list of completed sentences
        finalized = torch.jit.annotate(
            List[List[Dict[str, Tensor]]],
            [torch.jit.annotate(List[Dict[str, Tensor]], []) for i in range(bsz)],
        )  # contains lists of dictionaries of infomation about the hypothesis being finalized at each step

        finished = [
            False for i in range(bsz)
        ]  # a boolean array indicating if the sentence at the index is finished or not
        num_remaining_sent = bsz  # number of sentences remaining

        # number of candidate hypos per step
        cand_size = 2 * beam_size  # 2 x beam size in case half are EOS

        # offset arrays for converting between different indexing schemes
        bbsz_offsets = (torch.arange(0, bsz) * beam_size).unsqueeze(1).type_as(tokens)
        cand_offsets = torch.arange(0, cand_size).type_as(tokens)

        reorder_state: Optional[Tensor] = None
        batch_idxs: Optional[Tensor] = None
        for step in range(max_len + 1):  # one extra step for EOS marker
            # reorder decoder internal states based on the prev choice of beams
            # print(f'step: {step}')
            if reorder_state is not None:
                if batch_idxs is not None:
                    # update beam indices to take into account removed sentences
                    corr = batch_idxs - torch.arange(batch_idxs.numel()).type_as(
                        batch_idxs
                    )
                    reorder_state.view(-1, beam_size).add_(
                        corr.unsqueeze(-1) * beam_size
                    )
                self.model.reorder_incremental_state(reorder_state)
                encoder_outs = self.model.reorder_encoder_out(
                    encoder_outs, reorder_state
                )

            lprobs, avg_attn_scores = self.model.forward_decoder(
                tokens[:, : step + 1], encoder_outs, self.temperature
            )
            lprobs[lprobs != lprobs] = torch.tensor(-math.inf).to(lprobs)

            lprobs[:, self.pad] = -math.inf  # never select pad
            lprobs[:, self.unk] -= self.unk_penalty  # apply unk penalty

            # handle max length constraint
            if step >= max_len:
                lprobs[:, : self.eos] = -math.inf
                lprobs[:, self.eos + 1 :] = -math.inf

            # handle prefix tokens (possibly with different lengths)
            if (
                prefix_tokens is not None
                and step < prefix_tokens.size(1)
                and step < max_len
            ):
                lprobs, tokens, scores = self._prefix_tokens(
                    step, lprobs, scores, tokens, prefix_tokens, beam_size
                )
            elif step < self.min_len:
                # minimum length constraint (does not apply if using prefix_tokens)
                lprobs[:, self.eos] = -math.inf

            # Record attention scores, only support avg_attn_scores is a Tensor
            if avg_attn_scores is not None:
                if attn is None:
                    attn = torch.empty(
                        bsz * beam_size, avg_attn_scores.size(1), max_len + 2
                    ).to(scores)
                attn[:, :, step + 1].copy_(avg_attn_scores)

            scores = scores.type_as(lprobs)
            eos_bbsz_idx = torch.empty(0).to(
                tokens
            )  # indices of hypothesis ending with eos (finished sentences)
            eos_scores = torch.empty(0).to(
                scores
            )  # scores of hypothesis ending with eos (finished sentences)

            self.search.set_src_lengths(src_lengths)

            if self.no_repeat_ngram_size > 0:
                lprobs = self._no_repeat_ngram(tokens, lprobs, bsz, beam_size, step)

            cand_scores, cand_indices, cand_beams = self.search.step(
                step,
                lprobs.view(bsz, -1, self.vocab_size),
                scores.view(bsz, beam_size, -1)[:, :, :step],
            )

            # cand_bbsz_idx contains beam indices for the top candidate
            # hypotheses, with a range of values: [0, bsz*beam_size),
            # and dimensions: [bsz, cand_size]
            cand_bbsz_idx = cand_beams.add(bbsz_offsets)

            # finalize hypotheses that end in eos
            eos_mask = cand_indices.eq(self.eos) & cand_scores.ne(-math.inf)
            eos_mask[:, :beam_size][blacklist] = torch.tensor(0).to(eos_mask)

            # only consider eos when it's among the top beam_size indices
            eos_bbsz_idx = torch.masked_select(
                cand_bbsz_idx[:, :beam_size], mask=eos_mask[:, :beam_size]
            )

            finalized_sents: List[int] = []
            if eos_bbsz_idx.numel() > 0:
                eos_scores = torch.masked_select(
                    cand_scores[:, :beam_size], mask=eos_mask[:, :beam_size]
                )
                finalized_sents = self.finalize_hypos(
                    step,
                    eos_bbsz_idx,
                    eos_scores,
                    tokens,
                    scores,
                    finalized,
                    finished,
                    beam_size,
                    attn,
                    src_lengths,
                    max_len,
                )
                num_remaining_sent -= len(finalized_sents)

            assert num_remaining_sent >= 0
            if num_remaining_sent == 0:
                break
            assert step < max_len

            if len(finalized_sents) > 0:
                new_bsz = bsz - len(finalized_sents)

                # construct batch_idxs which holds indices of batches to keep for the next pass
                batch_mask = torch.ones(bsz).to(cand_indices)
                batch_mask[
                    torch.tensor(finalized_sents).to(cand_indices)
                ] = torch.tensor(0).to(batch_mask)
                batch_idxs = batch_mask.nonzero().squeeze(-1)

                eos_mask = eos_mask[batch_idxs]
                cand_beams = cand_beams[batch_idxs]
                bbsz_offsets.resize_(new_bsz, 1)
                cand_bbsz_idx = cand_beams.add(bbsz_offsets)
                cand_scores = cand_scores[batch_idxs]
                cand_indices = cand_indices[batch_idxs]

                if prefix_tokens is not None:
                    prefix_tokens = prefix_tokens[batch_idxs]
                src_lengths = src_lengths[batch_idxs]
                blacklist = blacklist[batch_idxs]

                scores = scores.view(bsz, -1)[batch_idxs].view(new_bsz * beam_size, -1)
                tokens = tokens.view(bsz, -1)[batch_idxs].view(new_bsz * beam_size, -1)
                if attn is not None:
                    attn = attn.view(bsz, -1)[batch_idxs].view(
                        new_bsz * beam_size, attn.size(1), -1
                    )
                bsz = new_bsz
            else:
                batch_idxs = None
            # set active_mask so that values > cand_size indicate eos hypos
            # and values < cand_size indicate candidate active hypos.
            # After, the min values per row are the top candidate active hypos

            # Rewrite the operator since the element wise or is not supported in torchscript.

            eos_mask[:, :beam_size] = ~((~blacklist) & (~eos_mask[:, :beam_size]))
            active_mask = torch.add(
                eos_mask.type_as(cand_offsets) * cand_size,
                cand_offsets[: eos_mask.size(1)],
            )

            # get the top beam_size active hypotheses, which are just the hypos
            # with the smallest values in active_mask
            new_blacklist, active_hypos = torch.topk(
                active_mask, k=beam_size, dim=1, largest=False
            )

            # update blacklist to ignore any finalized hypos
            blacklist = new_blacklist.ge(cand_size)[:, :beam_size]
            assert (~blacklist).any(dim=1).all()

            active_bbsz_idx = torch.gather(cand_bbsz_idx, dim=1, index=active_hypos)
            active_scores = torch.gather(cand_scores, dim=1, index=active_hypos)

            active_bbsz_idx = active_bbsz_idx.view(-1)
            active_scores = active_scores.view(-1)

            # copy tokens and scores for active hypotheses
            tokens[:, : step + 1] = torch.index_select(
                tokens[:, : step + 1], dim=0, index=active_bbsz_idx
            )
            tokens.view(bsz, beam_size, -1)[:, :, step + 1] = torch.gather(
                cand_indices, dim=1, index=active_hypos
            )
            if step > 0:
                scores[:, :step] = torch.index_select(
                    scores[:, :step], dim=0, index=active_bbsz_idx
                )
            scores.view(bsz, beam_size, -1)[:, :, step] = torch.gather(
                cand_scores, dim=1, index=active_hypos
            )

            # copy attention for active hypotheses
            if attn is not None:
                attn[:, :, : step + 2] = torch.index_select(
                    attn[:, :, : step + 2], dim=0, index=active_bbsz_idx
                )

            # reorder incremental state in decoder
            reorder_state = active_bbsz_idx

        # sort by score descending
        for sent in range(len(finalized)):
            # make into beam container
            BCList = [
                BeamContainer(elem["score"].item(), elem) for elem in finalized[sent]
            ]
            BCList.sort()
            BCList.reverse()
            finalized[sent] = torch.jit.annotate(
                List[Dict[str, Tensor]], [x.elem for x in BCList]
            )

        return finalized

    def _prefix_tokens(
        self, step: int, lprobs, scores, tokens, prefix_tokens, beam_size: int
    ):
        """Handle prefix tokens"""
        prefix_toks = prefix_tokens[:, step].unsqueeze(-1).repeat(1, beam_size).view(-1)
        prefix_lprobs = lprobs.gather(-1, prefix_toks.unsqueeze(-1))
        prefix_mask = prefix_toks.ne(self.pad)
        lprobs[prefix_mask] = torch.tensor(-math.inf).to(lprobs)
        lprobs[prefix_mask] = lprobs[prefix_mask].scatter_(
            -1, prefix_toks[prefix_mask].unsqueeze(-1), prefix_lprobs[prefix_mask]
        )
        # if prefix includes eos, then we should make sure tokens and
        # scores are the same across all beams
        eos_mask = prefix_toks.eq(self.eos)
        if eos_mask.any():
            # validate that the first beam matches the prefix
            first_beam = tokens[eos_mask].view(-1, beam_size, tokens.size(-1))[
                :, 0, 1 : step + 1
            ]
            eos_mask_batch_dim = eos_mask.view(-1, beam_size)[:, 0]
            target_prefix = prefix_tokens[eos_mask_batch_dim][:, :step]
            assert (first_beam == target_prefix).all()

            # copy tokens, scores and lprobs from the first beam to all beams
            tokens = self.replicate_first_beam(tokens, eos_mask_batch_dim, beam_size)
            scores = self.replicate_first_beam(scores, eos_mask_batch_dim, beam_size)
            lprobs = self.replicate_first_beam(lprobs, eos_mask_batch_dim, beam_size)
        return lprobs, tokens, scores

    def replicate_first_beam(self, tensor, mask, beam_size: int):
        tensor = tensor.view(-1, beam_size, tensor.size(-1))
        tensor[mask] = tensor[mask][:, :1, :]
        return tensor.view(-1, tensor.size(-1))

    def finalize_hypos(
        self,
        step: int,
        bbsz_idx,
        eos_scores,
        tokens,
        scores,
        finalized: List[List[Dict[str, Tensor]]],
        finished: List[bool],
        beam_size: int,
        attn: Optional[Tensor],
        src_lengths,
        max_len: int,
    ):
        """Finalize hypothesis, store finalized information in `finalized`, and change `finished` accordingly.
        Returns number of sentences being finalized.
        Args:
            bbsz_idx (Tensor):
        """
        assert bbsz_idx.numel() == eos_scores.numel()

        # clone relevant token and attention tensors
        tokens_clone = tokens.index_select(0, bbsz_idx)[
            :, 1 : step + 2
        ]  # skip the first index, which is EOS

        tokens_clone[:, step] = self.eos
        attn_clone = (
            attn.index_select(0, bbsz_idx)[:, :, 1 : step + 2]
            if attn is not None
            else None
        )

        # compute scores per token position
        pos_scores = scores.index_select(0, bbsz_idx)[:, : step + 1]
        pos_scores[:, step] = eos_scores
        # convert from cumulative to per-position scores
        pos_scores[:, 1:] = pos_scores[:, 1:] - pos_scores[:, :-1]

        # normalize sentence-level scores
        if self.normalize_scores:
            eos_scores /= (step + 1) ** self.len_penalty

        cum_unfin: List[int] = []
        prev = 0
        for f in finished:
            if f:
                prev += 1
            else:
                cum_unfin.append(prev)

        # set() is not supported in script export
        sents_seen: Dict[str, Optional[Tensor]] = {}
        for i in range(bbsz_idx.size()[0]):
            idx = bbsz_idx[i]
            score = eos_scores[i]
            unfin_idx = idx // beam_size
            sent = unfin_idx + cum_unfin[unfin_idx]
            # Cannot create dict for key type '(int, int)' in torchscript.
            # The workaround is to cast int to string
            seen = str(sent.item()) + "_" + str(unfin_idx.item())
            if seen not in sents_seen:
                sents_seen[seen] = None

            if self.match_source_len and step > src_lengths[unfin_idx]:
                score = torch.tensor(-math.inf).to(score)

            if len(finalized[sent]) < beam_size:
                if attn_clone is not None:
                    # remove padding tokens from attn scores
                    hypo_attn = attn_clone[i]
                else:
                    hypo_attn = torch.empty(0)
                finalized[sent].append(
                    {
                        "tokens": tokens_clone[i],
                        "score": score,
                        "attention": hypo_attn,  # src_len x tgt_len
                        "alignment": torch.empty(0),
                        "positional_scores": pos_scores[i],
                    }
                )

        newly_finished: List[int] = []
        for seen in sents_seen.keys():
            # check termination conditions for this sentence
            sent: int = int(float(seen.split("_")[0]))
            unfin_idx: int = int(float(seen.split("_")[1]))
            if not finished[sent] and self.is_finished(
                step, unfin_idx, max_len, len(finalized[sent]), beam_size
            ):
                finished[sent] = True
                newly_finished.append(unfin_idx)
        return newly_finished

    def is_finished(
        self,
        step: int,
        unfin_idx: int,
        max_len: int,
        finalized_sent_len: int,
        beam_size: int,
    ):
        """
        Check whether we've finished generation for a given sentence, by
        comparing the worst score among finalized hypotheses to the best
        possible score among unfinalized hypotheses.
        """
        assert finalized_sent_len <= beam_size
        if finalized_sent_len == beam_size or step == max_len:
            return True
        return False

    def calculate_banned_tokens(
        self,
        tokens,
        step: int,
        gen_ngrams: List[Dict[str, List[int]]],
        no_repeat_ngram_size: int,
        bbsz_idx: int,
    ):
        tokens_list: List[int] = tokens[
            bbsz_idx, step + 2 - no_repeat_ngram_size : step + 1
        ].tolist()
        # before decoding the next token, prevent decoding of ngrams that have already appeared
        ngram_index = ",".join([str(x) for x in tokens_list])
        return gen_ngrams[bbsz_idx].get(ngram_index, torch.jit.annotate(List[int], []))

    def transpose_list(self, l: List[List[int]]):
        # GeneratorExp aren't supported in TS so ignoring the lint
        min_len = min([len(x) for x in l])  # noqa
        l2 = [[row[i] for row in l] for i in range(min_len)]
        return l2

    def _no_repeat_ngram(self, tokens, lprobs, bsz: int, beam_size: int, step: int):
        # for each beam and batch sentence, generate a list of previous ngrams
        gen_ngrams: List[Dict[str, List[int]]] = [
            torch.jit.annotate(Dict[str, List[int]], {})
            for bbsz_idx in range(bsz * beam_size)
        ]
        cpu_tokens = tokens.cpu()
        for bbsz_idx in range(bsz * beam_size):
<<<<<<< HEAD
            target_ngram_index = tuple(cpu_tokens[bbsz_idx, step + 2 - self.no_repeat_ngram_size:step + 1].tolist())
            gen_tokens = cpu_tokens[bbsz_idx].tolist()
            for ngram in zip(*[gen_tokens[i:step+1] for i in range(self.no_repeat_ngram_size)]):
                ngram_index = tuple(ngram[:-1])
                if ngram[-1] != self.pad and \
                        ngram_index == target_ngram_index:
                    gen_ngrams[bbsz_idx][ngram_index] = \
                            gen_ngrams[bbsz_idx].get(ngram_index, []) + [ngram[-1]]

        def calculate_banned_tokens(bbsz_idx):
            # before decoding the next token, prevent decoding of ngrams that have already appeared
            ngram_index = tuple(
                cpu_tokens[
                    bbsz_idx, step + 2 - self.no_repeat_ngram_size : step + 1
                ].tolist()
            )
            banned_tokens_per_sample = gen_ngrams[bbsz_idx].get(ngram_index, [])
            banned_tokens_per_sample = [(bbsz_idx, t) for t in banned_tokens_per_sample]
            return banned_tokens_per_sample
=======
            gen_tokens: List[int] = cpu_tokens[bbsz_idx].tolist()
            for ngram in self.transpose_list(
                [gen_tokens[i:] for i in range(self.no_repeat_ngram_size)]
            ):
                key = ",".join([str(x) for x in ngram[:-1]])
                gen_ngrams[bbsz_idx][key] = gen_ngrams[bbsz_idx].get(
                    key, torch.jit.annotate(List[int], [])
                ) + [ngram[-1]]
>>>>>>> 1c8ab79c

        if step + 2 - self.no_repeat_ngram_size >= 0:
            # no banned tokens if we haven't generated no_repeat_ngram_size tokens yet
            banned_tokens = [
                self.calculate_banned_tokens(
                    tokens, step, gen_ngrams, self.no_repeat_ngram_size, bbsz_idx
                )
                for bbsz_idx in range(bsz * beam_size)
            ]
        else:
            banned_tokens = [
                torch.jit.annotate(List[int], []) for bbsz_idx in range(bsz * beam_size)
            ]
        for bbsz_idx in range(bsz * beam_size):
            lprobs[bbsz_idx][
                torch.tensor(banned_tokens[bbsz_idx]).long()
            ] = torch.tensor(-math.inf, dtype=torch.float)
        return lprobs


class EnsembleModel(nn.Module):
    """A wrapper around an ensemble of models."""

    incremental_states: List[Dict[str, Dict[str, Optional[Tensor]]]]

    def __init__(self, models):
        super().__init__()
        self.models_size = len(models)
        # method '__len__' is not supported in ModuleList for torch script
        self.single_model = models[0]
        self.models = nn.ModuleList(models)

        self.incremental_states = torch.jit.annotate(
            List[Dict[str, Dict[str, Optional[Tensor]]]],
            [
                torch.jit.annotate(Dict[str, Dict[str, Optional[Tensor]]], {})
                for i in range(self.models_size)
            ],
        )
        self.has_incremental: bool = False
        if all(
            hasattr(m, "decoder") and isinstance(m.decoder, FairseqIncrementalDecoder)
            for m in models
        ):
            self.has_incremental = True

    def forward(self):
        pass

    def reset_incremental_state(self):
        if self.has_incremental_states():
            self.incremental_states = torch.jit.annotate(
                List[Dict[str, Dict[str, Optional[Tensor]]]],
                [
                    torch.jit.annotate(Dict[str, Dict[str, Optional[Tensor]]], {})
                    for i in range(self.models_size)
                ],
            )
        return

    def has_encoder(self):
        return hasattr(self.single_model, "encoder")

    def has_incremental_states(self):
        return self.has_incremental

    def max_decoder_positions(self):
        return min([m.max_decoder_positions() for m in self.models])

    @torch.jit.export
    def forward_encoder(self, src_tokens, src_lengths):
        if not self.has_encoder():
            return None
        return [
            model.encoder(src_tokens=src_tokens, src_lengths=src_lengths)
            for model in self.models
        ]

    @torch.jit.export
    def forward_decoder(
        self, tokens, encoder_outs: List[EncoderOut], temperature: float = 1.0
    ):
        log_probs = []
        avg_attn: Optional[Tensor] = None
        encoder_out: Optional[EncoderOut] = None
        for i, model in enumerate(self.models):
            if self.has_encoder():
                encoder_out = encoder_outs[i]
            # decode each model
            if self.has_incremental_states():
                decoder_out = model.decoder.forward(
                    tokens,
                    encoder_out=encoder_out,
                    incremental_state=self.incremental_states[i],
                )
            else:
                decoder_out = model.decoder.forward(tokens, encoder_out=encoder_out)

            attn: Optional[Tensor] = None
            decoder_len = len(decoder_out)
            if decoder_len > 1 and decoder_out[1] is not None:
                if isinstance(decoder_out[1], Tensor):
                    attn = decoder_out[1]
                else:
                    attn_holder = decoder_out[1]["attn"]
                    if isinstance(attn_holder, Tensor):
                        attn = attn_holder
                    elif attn_holder is not None:
                        attn = attn_holder[0]
                if attn is not None:
                    attn = attn[:, -1, :]

            decoder_out_tuple = (
                decoder_out[0][:, -1:, :].div_(temperature),
                None if decoder_len <= 1 else decoder_out[1],
            )

            probs = model.get_normalized_probs(
                decoder_out_tuple, log_probs=True, sample=None
            )
            probs = probs[:, -1, :]
            if self.models_size == 1:
                return probs, attn

            log_probs.append(probs)
            if attn is not None:
                if avg_attn is None:
                    avg_attn = attn
                else:
                    avg_attn.add_(attn)
        avg_probs = torch.logsumexp(torch.stack(log_probs, dim=0), dim=0) - math.log(
            self.models_size
        )
        if avg_attn is not None:
            avg_attn.div_(self.models_size)
        return avg_probs, avg_attn

    @torch.jit.export
    def reorder_encoder_out(self, encoder_outs: Optional[List[EncoderOut]], new_order):
        """
        Reorder encoder output according to *new_order*.

        Args:
            encoder_out: output from the ``forward()`` method
            new_order (LongTensor): desired order

        Returns:
            *encoder_out* rearranged according to *new_order*
        """
        new_outs: List[EncoderOut] = []
        if not self.has_encoder():
            return new_outs
        for i, model in enumerate(self.models):
            assert encoder_outs is not None
            new_outs.append(
                model.encoder.reorder_encoder_out(encoder_outs[i], new_order)
            )
        return new_outs

    @torch.jit.export
    def reorder_incremental_state(self, new_order):
        if not self.has_incremental_states():
            return
        for i, model in enumerate(self.models):
            model.decoder.reorder_incremental_state(
                self.incremental_states[i], new_order
            )


class SequenceGeneratorWithAlignment(SequenceGenerator):
    def __init__(self, models, tgt_dict, left_pad_target=False, **kwargs):
        """Generates translations of a given source sentence.

        Produces alignments following "Jointly Learning to Align and
        Translate with Transformer Models" (Garg et al., EMNLP 2019).

        Args:
            left_pad_target (bool, optional): Whether or not the
                hypothesis should be left padded or not when they are
                teacher forced for generating alignments.
        """
        super().__init__(EnsembleModelWithAlignment(models), tgt_dict, **kwargs)
        self.left_pad_target = left_pad_target

    @torch.no_grad()
    def generate(self, models, sample, **kwargs):
        self.model.reset_incremental_state()
        finalized = super()._generate(sample, **kwargs)

        src_tokens = sample["net_input"]["src_tokens"]
        bsz = src_tokens.shape[0]
        beam_size = self.beam_size
        src_tokens, src_lengths, prev_output_tokens, tgt_tokens = self._prepare_batch_for_alignment(
            sample, finalized
        )
        if any(getattr(m, "full_context_alignment", False) for m in self.model.models):
            attn = self.model.forward_align(src_tokens, src_lengths, prev_output_tokens)
        else:
            attn = [
                finalized[i // beam_size][i % beam_size]["attention"].transpose(1, 0)
                for i in range(bsz * beam_size)
            ]

        # Process the attn matrix to extract hard alignments.
        for i in range(bsz * beam_size):
            alignment = utils.extract_hard_alignment(
                attn[i], src_tokens[i], tgt_tokens[i], self.pad, self.eos
            )
            finalized[i // beam_size][i % beam_size]["alignment"] = alignment
        return finalized

    def _prepare_batch_for_alignment(self, sample, hypothesis):
        src_tokens = sample["net_input"]["src_tokens"]
        bsz = src_tokens.shape[0]
        src_tokens = (
            src_tokens[:, None, :]
            .expand(-1, self.beam_size, -1)
            .contiguous()
            .view(bsz * self.beam_size, -1)
        )
        src_lengths = sample["net_input"]["src_lengths"]
        src_lengths = (
            src_lengths[:, None]
            .expand(-1, self.beam_size)
            .contiguous()
            .view(bsz * self.beam_size)
        )
        prev_output_tokens = data_utils.collate_tokens(
            [beam["tokens"] for example in hypothesis for beam in example],
            self.pad,
            self.eos,
            self.left_pad_target,
            move_eos_to_beginning=True,
        )
        tgt_tokens = data_utils.collate_tokens(
            [beam["tokens"] for example in hypothesis for beam in example],
            self.pad,
            self.eos,
            self.left_pad_target,
            move_eos_to_beginning=False,
        )
        return src_tokens, src_lengths, prev_output_tokens, tgt_tokens


class EnsembleModelWithAlignment(EnsembleModel):
    """A wrapper around an ensemble of models."""

    def __init__(self, models):
        super().__init__(models)

    def forward_align(self, src_tokens, src_lengths, prev_output_tokens):
        avg_attn = None
        for model in self.models:
            decoder_out = model(src_tokens, src_lengths, prev_output_tokens)
            attn = decoder_out[1]["attn"]
            if avg_attn is None:
                avg_attn = attn
            else:
                avg_attn.add_(attn)
        if len(self.models) > 1:
            avg_attn.div_(len(self.models))
        return avg_attn


@torch.jit.script
class BeamContainer(object):
    def __init__(self, score: float, elem: Dict[str, Tensor]):
        self.score = score
        self.elem = elem

    def __lt__(self, other):
        # type: (BeamContainer) -> bool
        # Due to https://github.com/pytorch/pytorch/issues/20388,
        # this has to use old style type annotations
        # Match original behavior of sorted function when two scores are equal.
        return self.score <= other.score<|MERGE_RESOLUTION|>--- conflicted
+++ resolved
@@ -629,27 +629,6 @@
         ]
         cpu_tokens = tokens.cpu()
         for bbsz_idx in range(bsz * beam_size):
-<<<<<<< HEAD
-            target_ngram_index = tuple(cpu_tokens[bbsz_idx, step + 2 - self.no_repeat_ngram_size:step + 1].tolist())
-            gen_tokens = cpu_tokens[bbsz_idx].tolist()
-            for ngram in zip(*[gen_tokens[i:step+1] for i in range(self.no_repeat_ngram_size)]):
-                ngram_index = tuple(ngram[:-1])
-                if ngram[-1] != self.pad and \
-                        ngram_index == target_ngram_index:
-                    gen_ngrams[bbsz_idx][ngram_index] = \
-                            gen_ngrams[bbsz_idx].get(ngram_index, []) + [ngram[-1]]
-
-        def calculate_banned_tokens(bbsz_idx):
-            # before decoding the next token, prevent decoding of ngrams that have already appeared
-            ngram_index = tuple(
-                cpu_tokens[
-                    bbsz_idx, step + 2 - self.no_repeat_ngram_size : step + 1
-                ].tolist()
-            )
-            banned_tokens_per_sample = gen_ngrams[bbsz_idx].get(ngram_index, [])
-            banned_tokens_per_sample = [(bbsz_idx, t) for t in banned_tokens_per_sample]
-            return banned_tokens_per_sample
-=======
             gen_tokens: List[int] = cpu_tokens[bbsz_idx].tolist()
             for ngram in self.transpose_list(
                 [gen_tokens[i:] for i in range(self.no_repeat_ngram_size)]
@@ -658,7 +637,6 @@
                 gen_ngrams[bbsz_idx][key] = gen_ngrams[bbsz_idx].get(
                     key, torch.jit.annotate(List[int], [])
                 ) + [ngram[-1]]
->>>>>>> 1c8ab79c
 
         if step + 2 - self.no_repeat_ngram_size >= 0:
             # no banned tokens if we haven't generated no_repeat_ngram_size tokens yet
