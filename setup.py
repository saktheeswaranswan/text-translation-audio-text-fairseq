--- conflicted
+++ resolved
@@ -5,10 +5,8 @@
 # LICENSE file in the root directory of this source tree.
 
 from setuptools import setup, find_packages, Extension
-<<<<<<< HEAD
 from setuptools.command.build_ext import build_ext as _build_ext
-=======
->>>>>>> 8a8c0691
+
 import sys
 
 class build_ext(_build_ext):
@@ -57,10 +55,7 @@
     ],
     long_description=readme,
     long_description_content_type='text/markdown',
-<<<<<<< HEAD
     cmdclass={'build_ext': build_ext},
-=======
->>>>>>> 8a8c0691
     setup_requires=[
         'cython',
         'setuptools>=18.0',
