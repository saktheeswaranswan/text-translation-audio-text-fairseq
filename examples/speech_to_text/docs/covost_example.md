--- conflicted
+++ resolved
@@ -30,20 +30,11 @@
 #### Training
 We train an En ASR model for encoder pre-training of all ST models:
 ```bash
-<<<<<<< HEAD
 fairseq-hydra-train \
   task.data=${COVOST_ROOT}/en \
   checkpoint.save_dir=${ASR_SAVE_DIR} \
   --config-dir ${FAIRSEQ_ROOT}/examples/speech_to_text/config/ \
   --config-name covost-s2t_transformer_s-asr.yaml
-=======
-fairseq-train ${COVOST_ROOT}/en \
-  --config-yaml config_asr_en.yaml --train-subset train_asr_en --valid-subset dev_asr_en \
-  --save-dir ${ASR_SAVE_DIR} --num-workers 4 --max-tokens 50000 --max-update 60000 \
-  --task speech_to_text --criterion label_smoothed_cross_entropy --label-smoothing 0.1 \
-  --report-accuracy --arch s2t_transformer_s --dropout 0.15 --optimizer adam --lr 2e-3 \
-  --lr-scheduler inverse_sqrt --warmup-updates 10000 --clip-norm 10.0 --seed 1 --update-freq 8
->>>>>>> 14807a36
 ```
 where `ASR_SAVE_DIR` is the checkpoint root path. We set `optimization.update_freq=[8]` to simulate 8 GPUs with 1 GPU.
 You may want to update it accordingly when using more than 1 GPU.
@@ -69,22 +60,12 @@
 #### Training
 Fr-En as example:
 ```bash
-<<<<<<< HEAD
 fairseq-hydra-train \
   task.data=${COVOST_ROOT}/fr \
   checkpoint.save_dir=${ST_SAVE_DIR} \
   checkpoint.load_pretrained_encoder_from=${ASR_SAVE_DIR}/${CHECKPOINT_FILENAME} \
   --config-dir ${FAIRSEQ_ROOT}/examples/speech_to_text/config/ \
   --config-name covost-s2t_transformer_s-st.yaml
-=======
-fairseq-train ${COVOST_ROOT}/fr \
-  --config-yaml config_st_fr_en.yaml --train-subset train_st_fr_en --valid-subset dev_st_fr_en \
-  --save-dir ${ST_SAVE_DIR} --num-workers 4 --max-update 30000 --max-tokens 40000 \  # --max-tokens 50000 for en-*
-  --task speech_to_text --criterion label_smoothed_cross_entropy --label-smoothing 0.1 --report-accuracy \
-  --arch s2t_transformer_s --encoder-freezing-updates 1000 --optimizer adam --lr 2e-3 \
-  --lr-scheduler inverse_sqrt --warmup-updates 10000 --clip-norm 10.0 --seed 1 --update-freq 8 \
-  --load-pretrained-encoder-from ${ASR_SAVE_DIR}/${CHECKPOINT_FILENAME}
->>>>>>> 14807a36
 ```
 where `ST_SAVE_DIR` is the checkpoint root path. The ST encoder is pre-trained by En ASR for faster training and better
 performance: `checkpoint.load_pretrained_encoder_from=<ASR checkpoint path>`. We set `optimization.update_freq=[8]` to simulate 8 GPUs with 1 GPU.
