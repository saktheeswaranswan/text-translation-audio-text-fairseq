--- conflicted
+++ resolved
@@ -1,4 +1,3 @@
-<<<<<<< HEAD
 # MMS: Scaling Speech Technology to 1000+ languages
 
 The Massively Multilingual Speech (MMS) project expands speech technology from about 100 languages to over 1,000 by building a single multilingual speech recognition model supporting over 1,100 languages (more than 10 times as many as before), language identification models able to identify over [4,000 languages](https://dl.fbaipublicfiles.com/mms/misc/language_coverage_mms.html) (40 times more than before), pretrained models supporting over 1,400 languages, and text-to-speech models for over 1,100 languages. Our goal is to make it easier for people to access information and to use devices in their preferred language.  
@@ -178,6 +177,10 @@
 
 MMS Adapter fine-tuning has been added to the official 🤗 Transformers examples [here](https://github.com/huggingface/transformers/tree/main/examples/pytorch/speech-recognition#connectionist-temporal-classification-with-adapters).
 For a more step-by-step explanation of how to fine-tune MMS, please have a look at the blog [**Fine-tuning MMS Adapter Models for Multi-Lingual ASR**](https://huggingface.co/blog/mms_adapters) on 🤗 blogs.
+
+### TTS
+
+For a guide on how to fine-tune MMS TTS checkpoints using the 🤗 Transformer implementation, please have a look at this [repository](https://github.com/ylacombe/finetune-hf-vits).
   
 ## Pretrained models
 
@@ -209,221 +212,4 @@
   year={2023}
 }
 
-```
-=======
-# MMS: Scaling Speech Technology to 1000+ languages
-
-The Massively Multilingual Speech (MMS) project expands speech technology from about 100 languages to over 1,000 by building a single multilingual speech recognition model supporting over 1,100 languages (more than 10 times as many as before), language identification models able to identify over [4,000 languages](https://dl.fbaipublicfiles.com/mms/misc/language_coverage_mms.html) (40 times more than before), pretrained models supporting over 1,400 languages, and text-to-speech models for over 1,100 languages. Our goal is to make it easier for people to access information and to use devices in their preferred language.  
-
-You can find details in the paper [Scaling Speech Technology to 1000+ languages](https://research.facebook.com/publications/scaling-speech-technology-to-1000-languages/) and the [blog post](https://ai.facebook.com/blog/multilingual-model-speech-recognition/).
-
-An overview of the languages covered by MMS can be found [here](https://dl.fbaipublicfiles.com/mms/misc/language_coverage_mms.html).
-
-## 🤗 Transformers
-
-MMS has been added to Transformers. For more information, please refer to [Transformers' MMS docs](https://huggingface.co/docs/transformers/main/en/model_doc/mms).
-
-[Click here](https://huggingface.co/models?other=mms) to find all MMS checkpoints on the Hub. 
-
-Checkout the demo here [![Open In HF Spaces](https://huggingface.co/datasets/huggingface/badges/raw/main/open-in-hf-spaces-sm-dark.svg)](https://huggingface.co/spaces/facebook/MMS) 
-
-## Finetuned models
-### ASR
-
-| Model | Languages | Dataset | Model | Dictionary* | Supported languages |  |
-|---|---|---|---|---|---|---
-MMS-1B:FL102 | 102 | FLEURS | [download](https://dl.fbaipublicfiles.com/mms/asr/mms1b_fl102.pt) | [download](https://dl.fbaipublicfiles.com/mms/asr/dict/mms1b_fl102/eng.txt) | [download](https://dl.fbaipublicfiles.com/mms/asr/mms1b_fl102_langs.html) | [🤗 Hub](https://huggingface.co/facebook/mms-1b-fl102)
-MMS-1B:L1107| 1107 | MMS-lab | [download](https://dl.fbaipublicfiles.com/mms/asr/mms1b_l1107.pt) | [download](https://dl.fbaipublicfiles.com/mms/asr/dict/mms1b_l1107/eng.txt)  | [download](https://dl.fbaipublicfiles.com/mms/asr/mms1b_l1107_langs.html) | [🤗 Hub](https://huggingface.co/facebook/mms-1b-l1107)
-MMS-1B-all| 1162 | MMS-lab + FLEURS <br>+ CV + VP + MLS |  [download](https://dl.fbaipublicfiles.com/mms/asr/mms1b_all.pt) | [download](https://dl.fbaipublicfiles.com/mms/asr/dict/mms1b_all/eng.txt) | [download](https://dl.fbaipublicfiles.com/mms/asr/mms1b_all_langs.html) | [🤗 Hub](https://huggingface.co/facebook/mms-1b-all)
-
-\* In the `Dictionary` column, we provide the download link for token dictionary in English language. To download token dictionary for a different language supported by the model, modify the language code in the URL appropriately. For example, to get token dictionary of FL102 model for Hindi language, use [this](https://dl.fbaipublicfiles.com/mms/asr/dict/mms1b_fl102/hin.txt) link. 
-
-### TTS
-1. Download the list of [iso codes](https://dl.fbaipublicfiles.com/mms/tts/all-tts-languages.html) of 1107 languages.
-2. Find the iso code of the target language and download the checkpoint. Each folder contains 3 files: `G_100000.pth`,  `config.json`, `vocab.txt`. The `G_100000.pth` is the generator trained for 100K updates, `config.json` is the training config, `vocab.txt` is the vocabulary for the TTS model. 
-```
-# Examples:
-wget https://dl.fbaipublicfiles.com/mms/tts/eng.tar.gz # English (eng)
-wget https://dl.fbaipublicfiles.com/mms/tts/azj-script_latin.tar.gz # North Azerbaijani (azj-script_latin)
-```
-The above command downloads generator only, which is enough to run TTS inference. If you want the full model checkpoint which also includes the discriminator (`D_100000.pth`) and the optimizer states, download as follows.
-```
-# Example (full checkpoint: generator + discriminator + optimizer):
-wget https://dl.fbaipublicfiles.com/mms/tts/full_model/eng.tar.gz # English (eng)
-```
-
-
-### LID
-
-\# Languages | Dataset | Model | Dictionary | Supported languages | |
-|---|---|---|---|---|---
-126 | FLEURS + VL + MMS-lab-U + MMS-unlab | [download](https://dl.fbaipublicfiles.com/mms/lid/mms1b_l126.pt) | [download](https://dl.fbaipublicfiles.com/mms/lid/dict/l126/dict.lang.txt) | [download](https://dl.fbaipublicfiles.com/mms/lid/mms1b_l126_langs.html) | [🤗 Hub](https://huggingface.co/facebook/mms-lid-126)
-256 | FLEURS + VL + MMS-lab-U + MMS-unlab | [download](https://dl.fbaipublicfiles.com/mms/lid/mms1b_l256.pt) | [download](https://dl.fbaipublicfiles.com/mms/lid/dict/l256/dict.lang.txt) | [download](https://dl.fbaipublicfiles.com/mms/lid/mms1b_l256_langs.html) | [🤗 Hub](https://huggingface.co/facebook/mms-lid-256)
-512 | FLEURS + VL + MMS-lab-U + MMS-unlab | [download](https://dl.fbaipublicfiles.com/mms/lid/mms1b_l512.pt) | [download](https://dl.fbaipublicfiles.com/mms/lid/dict/l512/dict.lang.txt) | [download](https://dl.fbaipublicfiles.com/mms/lid/mms1b_l512_langs.html)| [🤗 Hub](https://huggingface.co/facebook/mms-lid-512)
-1024 | FLEURS + VL + MMS-lab-U + MMS-unlab | [download](https://dl.fbaipublicfiles.com/mms/lid/mms1b_l1024.pt) | [download](https://dl.fbaipublicfiles.com/mms/lid/dict/l1024/dict.lang.txt) | [download](https://dl.fbaipublicfiles.com/mms/lid/mms1b_l1024_langs.html)| [🤗 Hub](https://huggingface.co/facebook/mms-lid-1024)
-2048 | FLEURS + VL + MMS-lab-U + MMS-unlab | [download](https://dl.fbaipublicfiles.com/mms/lid/mms1b_l2048.pt) | [download](https://dl.fbaipublicfiles.com/mms/lid/dict/l2048/dict.lang.txt) | [download](https://dl.fbaipublicfiles.com/mms/lid/mms1b_l2048_langs.html)| [🤗 Hub](https://huggingface.co/facebook/mms-lid-2048)
-4017 | FLEURS + VL + MMS-lab-U + MMS-unlab | [download](https://dl.fbaipublicfiles.com/mms/lid/mms1b_l4017.pt) | [download](https://dl.fbaipublicfiles.com/mms/lid/dict/l4017/dict.lang.txt) | [download](https://dl.fbaipublicfiles.com/mms/lid/mms1b_l4017_langs.html)| [🤗 Hub](https://huggingface.co/facebook/mms-lid-4017)
-
-## Commands to run inference 
-
-### ASR
-Run this command to transcribe one or more audio files:
-```shell command
-cd /path/to/fairseq-py/
-python examples/mms/asr/infer/mms_infer.py --model "/path/to/asr/model" --lang lang_code \
-  --audio "/path/to/audio_1.wav" "/path/to/audio_2.wav" "/path/to/audio_3.wav"
-```
-We also provide an Ipython notebook example inside `asr/tutorial` folder [ipynb](https://github.com/facebookresearch/fairseq/blob/main/examples/mms/asr/tutorial/MMS_ASR_Inference_Colab.ipynb) or [![Open In Colab](https://colab.research.google.com/assets/colab-badge.svg)](https://colab.research.google.com/github/facebookresearch/fairseq/blob/main/examples/mms/asr/tutorial/MMS_ASR_Inference_Colab.ipynb) 
-
-
-For more advance configuration and calculate CER/WER, you could prepare manifest folder by creating a folder with this format: 
-```
-$ ls /path/to/manifest
-dev.tsv
-dev.wrd
-dev.ltr
-dev.uid
-
-# dev.tsv each line contains <audio>  <number_of_sample>
-# if user don't have this information, please run misc/get_sample_size.py
-
-$ cat dev.tsv
-/
-/path/to/audio_1.wav  180000
-/path/to/audio_2.wav  200000
-
-$ cat dev.ltr
-t h i s | i s | o n e |
-t h i s | i s | t w o |
-
-$ cat dev.wrd
-this is one
-this is two
-
-$ cat dev.uid
-audio_1
-audio_2
-```
-
-Followed by command below:
-```
-lang_code=<iso_code>
-
-PYTHONPATH=. PREFIX=INFER HYDRA_FULL_ERROR=1 python examples/speech_recognition/new/infer.py -m --config-dir examples/mms/config/ --config-name infer_common decoding.type=viterbi dataset.max_tokens=4000000 distributed_training.distributed_world_size=1 "common_eval.path='/path/to/asr/model'" task.data='/path/to/manifest' dataset.gen_subset="${lang_code}:dev" common_eval.post_process=letter
-
-```
-Available options:
-* To get the raw character-based output, user can change to `common_eval.post_process=none` 
-
-* To maximize GPU efficiency or avoid out-of-memory (OOM), user can tune `dataset.max_tokens=???` size
-
-* To run language model decoding, install flashlight python bindings using
-  ```
-  git clone --recursive git@github.com:flashlight/flashlight.git
-  cd flashlight; 
-  git checkout 035ead6efefb82b47c8c2e643603e87d38850076 
-  cd bindings/python 
-  python3 setup.py install
-  ```
-  Train a [KenLM language model](https://github.com/flashlight/wav2letter/tree/main/recipes/rasr#language-model) and prepare a lexicon file in [this](https://dl.fbaipublicfiles.com/wav2letter/rasr/tutorial/lexicon.txt) format. Pretrained languages models from our paper can be found in [🤗 Hub](https://huggingface.co/facebook/mms-cclms/).
-  
-  ```
-   LANG=<iso> # for example - 'eng', 'azj-script_latin'
-   PYTHONPATH=. PREFIX=INFER HYDRA_FULL_ERROR=1  python examples/speech_recognition/new/infer.py  --config-dir=examples/mms/asr/config \
-      --config-name=infer_common decoding.type=kenlm  distributed_training.distributed_world_size=1  \ 
-      decoding.unique_wer_file=true   decoding.beam=500 decoding.beamsizetoken=50  \
-      task.data=<MANIFEST_FOLDER_PATH>   common_eval.path='<MODEL_PATH.pt>' decoding.lexicon=<LEXICON_FILE> decoding.lmpath=<LM_FILE> \  
-      decoding.results_path=<OUTPUT_DIR> dataset.gen_subset=${LANG}:dev decoding.lmweight=??? decoding.wordscore=???
-  ```
-   We typically sweep `lmweight` in the range of 0 to 5 and `wordscore` in the range of -3 to 3.  The output directory will contain the reference and hypothesis outputs from decoder. 
-   
-   For decoding with character-based language models, use empty lexicon file (`decoding.lexicon=`), `decoding.unitlm=True` and sweep over `decoding.silweight` instead of `wordscore`. 
-
-### TTS
-Note: clone and install [VITS](https://github.com/jaywalnut310/vits) before running inference.
-```shell script
-## English TTS
-$ PYTHONPATH=$PYTHONPATH:/path/to/vits python examples/mms/tts/infer.py --model-dir /path/to/model/eng \
---wav ./example.wav --txt "Expanding the language coverage of speech technology \
-has the potential to improve access to information for many more people"
-
-## Maithili TTS
-$ PYTHONPATH=$PYTHONPATH:/path/to/vits python examples/mms/tts/infer.py --model-dir /path/to/model/mai \
---wav ./example.wav --txt "मुदा आइ धरि ई तकनीक सौ सं किछु बेसी भाषा तक सीमित छल जे सात हजार \ 
-सं बेसी ज्ञात भाषाक एकटा अंश अछी"
-```
-`example.wav` contains synthesized audio for the language.
-
-We also provide an Ipython notebook example inside `tts/tutorial` folder [ipynb](https://github.com/facebookresearch/fairseq/blob/main/examples/mms/tts/tutorial/MMS_TTS_Inference_Colab.ipynb) or [![Open In Colab](https://colab.research.google.com/assets/colab-badge.svg)](https://colab.research.google.com/github/facebookresearch/fairseq/blob/main/examples/mms/tts/tutorial/MMS_TTS_Inference_Colab.ipynb)
-
-
-### LID
-
-
-Prepare two files in this format. Each manifest line contains <audio> and <number_of_sample>
-```
-#/path/to/manifest.tsv
-/
-/path/to/audio1.wav	180000
-/path/to/audio2.wav	240000
-/path/to/audio3.wav	160000
-
-# /path/to/manifest.lang
-eng 1
-eng 1
-eng 1
-```
-
-Download model and the corresponding dictionary file for the LID model. 
-Use the following command to run inference - 
-```shell script
-$  PYTHONPATH='.'  python3  examples/mms/lid/infer.py /path/to/dict/l126/ --path /path/to/models/mms1b_l126.pt \
-  --task audio_classification  --infer-manifest /path/to/manifest.tsv --output-path <OUTDIR>
-```
-The above command assumes there is a file named `dict.lang.txt` in `/path/to/dict/l126/`. `<OUTDIR>/predictions.txt` will contain the predictions from the model for the audio files in `manifest.tsv`. 
-
-We also provide an Ipython notebook example inside `lid/tutorial` folder [ipynb](https://github.com/facebookresearch/fairseq/blob/main/examples/mms/lid/tutorial/MMS_LID_Inference_Colab.ipynb) or [![Open In Colab](https://colab.research.google.com/assets/colab-badge.svg)](https://colab.research.google.com/github/facebookresearch/fairseq/blob/main/examples/mms/lid/tutorial/MMS_LID_Inference_Colab.ipynb) 
-
-## Fine-tuning
-
-### ASR
-
-MMS Adapter fine-tuning has been added to the official 🤗 Transformers examples [here](https://github.com/huggingface/transformers/tree/main/examples/pytorch/speech-recognition#connectionist-temporal-classification-with-adapters).
-For a more step-by-step explanation of how to fine-tune MMS, please have a look at the blog [**Fine-tuning MMS Adapter Models for Multi-Lingual ASR**](https://huggingface.co/blog/mms_adapters) on 🤗 blogs.
-
-### TTS
-
-For a guide on how to fine-tune MMS TTS checkpoints using the 🤗 Transformer implementation, please have a look at this [repository](https://github.com/ylacombe/finetune-hf-vits).
-  
-## Pretrained models
-
-| Model | Link | |
-|---|---|---
-MMS-300M | [download](https://dl.fbaipublicfiles.com/mms/pretraining/base_300m.pt) | [🤗 Hub](https://huggingface.co/facebook/mms-300m)
-MMS-1B | [download](https://dl.fbaipublicfiles.com/mms/pretraining/base_1b.pt) | [🤗 Hub](https://huggingface.co/facebook/mms-1b)
-
-Example commands to finetune the pretrained models can be found [here](https://github.com/facebookresearch/fairseq/tree/main/examples/wav2vec#fine-tune-a-pre-trained-model-with-ctc).
-
-## Forced Alignment Tooling
-
-We also developed an efficient forced alignment algorithm implemented on GPU which is able to process very long audio files. This algorithm is open sourced and we provide instructions on how to use it [here](data_prep). We also open source a multilingual alignment model trained on 31K hours of data in 1,130 languages, as well as text normalization scripts.
-
-
-# License
-
-The MMS code and model weights are released under the CC-BY-NC 4.0 license.
-
-# Citation
-
-**BibTeX:**
-
-```
-@article{pratap2023mms,
-  title={Scaling Speech Technology to 1,000+ Languages},
-  author={Vineel Pratap and Andros Tjandra and Bowen Shi and Paden Tomasello and Arun Babu and Sayani Kundu and Ali Elkahky and Zhaoheng Ni and Apoorv Vyas and Maryam Fazel-Zarandi and Alexei Baevski and Yossi Adi and Xiaohui Zhang and Wei-Ning Hsu and Alexis Conneau and Michael Auli},
-  journal={arXiv},
-  year={2023}
-}
-
-```
->>>>>>> fad2c4d1
+```