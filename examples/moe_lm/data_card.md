--- conflicted
+++ resolved
@@ -1,4 +1,3 @@
-<<<<<<< HEAD
 # Data card for the paper "Efficient Large Scale Language Modeling with Mixtures of Experts"
 ## Version 1.0.0
 
@@ -7,12 +6,12 @@
 ## Motivation
 * **For what purpose was the dataset created? Was there a specific task in mind? Was there a specific gap that needed to be filled? Please provide a description.**
 The pre-training data for training the 1.1 T model was created by a union of six English language datasets, including five datasets used by RoBERTa (Liu et al 2019) and the English subset of CC 100. These purpose of creating this dataset was to pre-train the language model.
-    
+
 * **Who created the dataset (e.g., which team, research group) and on behalf of which entity (e.g., company, institution, organization)?**
-Meta AI.
-    
+FAIR (Fundamental Artificial Intelligence Research)
+
 * **Who funded the creation of the dataset? If there is an associated grant, please provide the name of the grantor and the grant name and number.**
-Meta AI.
+FAIR (Fundamental Artificial Intelligence Research)
 
 * **Any other comments?**
 No.
@@ -184,7 +183,7 @@
 ## Maintenance
 
 * **Who is supporting/hosting/maintaining the dataset?**
-Meta AI.
+FAIR (Fundamental Artificial Intelligence Research)
 
 * **How can the owner/curator/manager of the dataset be contacted (e.g., email address)?**
 Refer to the main document.
@@ -219,226 +218,3 @@
 Trieu H Trinh and Quoc V Le. 2018. A simple method for commonsense reasoning. arXiv preprint arXiv:1806.02847.
 
 Guillaume Wenzek, Marie-Anne Lachaux, Alexis Conneau, Vishrav Chaudhary, Francisco Guzmán, Armand Joulin, and Edouard Grave. 2020. CCNet: Extracting high quality monolingual datasets from web crawl data. In Proceedings of the 12th Language Resources and Evaluation Conference, pages 4003–4012, Marseille, France. European Language Resources Association.
-
-=======
-# Data card for the paper "Efficient Large Scale Language Modeling with Mixtures of Experts"
-## Version 1.0.0
-
-We follow the recommendations of Gebru et al. (2018) and provide a datacard for the dataset used to train the 1.1T parameter model.
-
-## Motivation
-* **For what purpose was the dataset created? Was there a specific task in mind? Was there a specific gap that needed to be filled? Please provide a description.**
-The pre-training data for training the 1.1 T model was created by a union of six English language datasets, including five datasets used by RoBERTa (Liu et al 2019) and the English subset of CC 100. These purpose of creating this dataset was to pre-train the language model.
-
-* **Who created the dataset (e.g., which team, research group) and on behalf of which entity (e.g., company, institution, organization)?**
-FAIR (Fundamental Artificial Intelligence Research)
-
-* **Who funded the creation of the dataset? If there is an associated grant, please provide the name of the grantor and the grant name and number.**
-FAIR (Fundamental Artificial Intelligence Research)
-
-* **Any other comments?**
-No.
-
-## Composition
-
-* **What do the instances that comprise the dataset represent (e.g., documents, photos, people, countries)? Are there multiple types of instances (e.g., movies, users, and ratings; people and interactions between them; nodes and edges)? Please provide a description.**
-The instances are textual documents. The overall dataset is composed from a union of the following datasets - 
-    * BookCorpus (Zhu et al., 2019) consists of more than 10K unpublished books (4GB);
-    * English Wikipedia, excluding lists, tables and headers (12GB);
-    * CC-News (Nagel,2016) contains 63 million English news articles crawled between September 2016 and February 2019 (76GB);
-    * OpenWebText (Gokaslan and Cohen, 2019), an open source recreation of the WebText dataset used to train GPT-2 (38GB);
-    * CC-Stories (Trinh and Le, 2018) contains a subset of CommonCrawl data filtered to match the story-like style of Winograd schemas (31GB);
-    * English CC100 (Wenzek et al., 2020), a dataset extracted from CommonCrawl snapshots between January 2018 and December 2018, filtered to match the style of Wikipedia (292GB).
-
-* **How many instances are there in total (of each type, if appropriate)?**
-The training data contains 112B tokens corresponding to 453 GB of data.
-
-* **Does the dataset contain all possible instances or is it a sample (not necessarily random) of instances from a larger set? If the dataset is a sample, then what is the larger set? Is the sample representative of the larger set (e.g., geographic coverage)? If so, please describe how this representativeness was validated/verified. If it is not representative of the larger set, please describe why not (e.g., to cover a more diverse range of instances, because instances were withheld or unavailable).**
-The English CC100 section of the dataset is a subset of CommonCrawl snapshots extracted between January 2018 to December 2018, filtered to match the style of Wikipedia. The CC-stories dataset contains a subset of CommonCrawl data filtered to match the story-like style of Winograd schemas.
-
-* **What data does each instance consist of? “Raw” data (e.g., unprocessed text or images) or features? In either case, please provide a description.**
-Each instance consists of raw text data.
-
-* **Is there a label or target associated with each instance? If so, please provide a description.**
-No.
-
-* **Is any information missing from individual instances? If so, please provide a description, explaining why this information is missing (e.g., because it was unavailable). This does not include intentionally removed information, but might include, e.g., redacted text.**
-No.
-
-* **Are relationships between individual instances made explicit (e.g., users' movie ratings, social network links)? If so, please describe how these relationships are made explicit.**
-There are no explicit relationships between individual instances.
-
-* **Are there recommended data splits (e.g., training, development/validation, testing)? If so, please provide a description of these splits, explaining the rationale behind them.** 
-We hold out a random validation set of approximately 150MB from the pretraining data, sampled proportionally to each dataset's size in the pretraining corpus.
-
-* **Are there any errors, sources of noise, or redundancies in the dataset? If so, please provide a description.**
-N/A
-
-* **Is the dataset self-contained, or does it link to or otherwise rely on external resources (e.g., websites, tweets, other datasets)?**
-It's self-contained.
-
-* **Does the dataset contain data that might be considered confidential (e.g., data that is protected by legal privilege or by doctor-patient confidentiality, data that includes the content of individuals' non-public communications)? If so, please provide a description.**
-The datasets used are publicly available, and the information in them is not considered confidential.
-
-* **Does the dataset contain data that, if viewed directly, might be offensive, insulting, threatening, or might otherwise cause anxiety? If so, please describe why.**
-Parts of the dataset are a subset of public Common Crawl data, which could contain sentences that, if viewed directly, might be offensive, insulting, threatening, or might otherwise cause anxiety.
-
-* **Does the dataset relate to people? If not, you may skip the remaining questions in this section.**
-Some documents of this data relate to people, such as news articles, Wikipedia descriptions, etc.
-
-* **Does the dataset identify any subpopulations (e.g., by age, gender)? If so, please describe how these subpopulations are identified and provide a description of their respective distributions within the dataset.**
-No.
-
-* **Is it possible to identify individuals (i.e., one or more natural persons), either directly or indirectly (i.e., in combination with other data) from the dataset? If so, please describe how**
-In addition to individuals who have Wikipedia pages (celebrities, politicians, etc.), it may be possible to identify other individuals by their names, Twitter account names, etc. if that information is present in Common Crawl.
-
-* **Does the dataset contain data that might be considered sensitive in any way (e.g., data that reveals racial or ethnic origins, sexual orientations, religious beliefs, political opinions or union memberships, or locations; financial or health data; biometric or genetic data; forms of government identification, such as social security numbers; criminal history)? If so, please provide a description.**
-The training dataset is partially derived from Common Crawl, which may contain some sensitive information.
-
-* **Any other comments?**
-No
-
-
-## Collection Process
-
-* **How was the data associated with each instance acquired? Was the data directly observable (e.g., raw text, movie ratings), reported by subjects (e.g., survey responses), or indirectly inferred/ derived from other data (e.g., part-of-speech tags, model-based guesses for age or language)? If data was reported by subjects or indirectly inferred/derived from other data, was the data validated/verified? If so, please describe how.**
-N/A. The dataset is a union of six publicly available datasets.
-
-* **What mechanisms or procedures were used to collect the data (e.g., hardware apparatus or sensor, manual human curation, software program, software API)? How were these mechanisms or procedures validated?**
-N/A
-
-* **If the dataset is a sample from a larger set, what was the sampling strategy (e.g., deterministic, probabilistic with specific sampling probabilities)?**
-Please refer to the main document for details.
-
-* **Who was involved in the data collection process (e.g., students, crowdworkers, contractors) and how were they compensated (e.g., how much were crowdworkers paid)?**
-This data is mined, filtered and sampled by machines.
-
-* **Over what timeframe was the data collected? Does this timeframe match the creation timeframe of the data associated with the instances (e.g., recent crawl of old news articles)? If not, please describe the timeframe in which the data associated with the instances was created.**
-Different parts of the dataset were mined over different time periods.
-1. The CC-News dataset contains English news articles crawled between September 2016 and February 2019.
-2. The English CC-100 dataset was extracted from CommonCrawl snapshots between January 2018 and December 2018.
-
-* **Were any ethical review processes conducted (e.g., by an institutional review board)? If so, please provide a description of these review processes, including the outcomes, as well as a link or other access point to any supporting documentation.**
-No. 
-
-* **Does the dataset relate to people? If not, you may skip the remainder of the questions in this section.**
-No.
-
-* **Did you collect the data from the individuals in question directly, or obtain it via third parties or other sources (e.g., websites)?**
-N/A
-
-* **Were the individuals in question notified about the data collection? If so, please describe (or show with screenshots or other information) how notice was provided, and provide a link or other access point to, or otherwise reproduce, the exact language of the notification itself.**
-N/A
-
-* **Did the individuals in question consent to the collection and use of their data? If so, please describe (or show with screenshots or other information) how consent was requested and provided, and provide a link or other access point to, or otherwise reproduce, the exact language to which the individuals consented.**
-N/A
-
-* **If consent was obtained, were the consenting individuals provided with a mechanism to revoke their consent in the future or for certain uses? If so, please provide a description, as well as a link or other access point to the mechanism (if appropriate).**
-N/A
-
-* **Has an analysis of the potential impact of the dataset and its use on data subjects (e.g., a data protection impact analysis) been conducted? If so, please provide a description of this analysis, including the outcomes, as well as a link or other access point to any supporting documentation.**
-Some responsible AI related evaluations were performed. Please refer to the main document and the model card for the paper.
-
-* **Any other comments?**
-No
-
-
-## Preprocessing/cleaning/labeling
-
-
-* **Was any preprocessing/cleaning/labeling of the data done (e.g., discretization or bucketing, tokenization, part-of-speech tagging, SIFT feature extraction, removal of instances, processing of missing values)? If so, please provide a description. If not, you may skip the remainder of the questions in this section.**
-The component datasets went through standard cleaning and re-formatting practices, including removing repetitive/non informative text like "Chapter One", or "This ebook by Project Gutenberg".
-    
-* **Was the “raw” data saved in addition to the preprocessed/cleaned/labeled data (e.g., to support unanticipated future uses)? If so, please provide a link or other access point to the “raw” data.**
-The "raw" component datasets is publicly available in their respective locations (more details can be seen in the respective papers linked in references).
-
-* **Is the software used to preprocess/clean/label the instances available? If so, please provide a link or other access point.**
-The software is proprietary to Meta Platforms and currently unavailable publicly.
-
-* **Any other comments?**
-No
-
-
-## Uses
-
-* **Has the dataset been used for any tasks already? If so, please provide a description.**
-Yes, this dataset was used to pre-train the models described in the paper.
-
-* **Is there a repository that links to any or all papers or systems that use the dataset? If so, please provide a link or other access point.**
-No.
-
-* **What (other) tasks could the dataset be used for?**
-This data can be used to pretrain English language models, which are foundation to many current and future language tasks.
-
-* **Is there anything about the composition of the dataset or the way it was collected and preprocessed/cleaned/labeled that might impact future uses? For example, is there anything that a future user might need to know to avoid uses that could result in unfair treatment of individuals or groups (e.g., stereotyping, quality of service issues) or other undesirable harms (e.g., financial harms, legal risks) If so, please provide a description. Is there anything a future user could do to mitigate these undesirable harms?**
-The pipeline for creating this dataset paves a way for building a scalable infrastructure for mining datasets to be be used for training large-scale models.
-
-* **Are there tasks for which the dataset should not be used? If so, please provide a description.**
-No.
-
-* **Any other comments?**
-No.
-
-## Distribution
-
-
-* **Will the dataset be distributed to third parties outside of the entity (e.g., company, institution, organization) on behalf of which the dataset was created? If so, please provide a description.**
-No. 
-
-* **How will the dataset will be distributed (e.g., tarball on website, API, GitHub)? Does the dataset have a digital object identifier (DOI)?**
-N/A
-
-* **When will the dataset be distributed?**
-No.
-
-* **Will the dataset be distributed under a copyright or other intellectual property (IP) license, and/or under applicable terms of use (ToU)? If so, please describe this license and/or ToU, and provide a link or other access point to, or otherwise reproduce, any relevant licensing terms or ToU, as well as any fees associated with these restrictions.**
-No.
-
-* **Have any third parties imposed IP-based or other restrictions on the data associated with the instances? If so, please describe these restrictions, and provide a link or other access point to, or otherwise reproduce, any relevant licensing terms, as well as any fees associated with these restrictions.**
-No.
-
-* **Do any export controls or other regulatory restrictions apply to the dataset or to individual instances? If so, please describe these restrictions, and provide a link or other access point to, or otherwise reproduce, any supporting documentation.**
-N/A
-
-* **Any other comments?**
-No.
-
-## Maintenance
-
-* **Who is supporting/hosting/maintaining the dataset?**
-FAIR (Fundamental Artificial Intelligence Research)
-
-* **How can the owner/curator/manager of the dataset be contacted (e.g., email address)?**
-Refer to the main document.
-
-* **Is there an erratum? If so, please provide a link or other access point.**
-N/A
-
-* **Will the dataset be updated (e.g., to correct labeling errors, add new instances, delete instances)? If so, please describe how often, by whom, and how updates will be communicated to users (e.g., mailing list, GitHub)?**
-No plan for updating.
-
-* **If the dataset relates to people, are there applicable limits on the retention of the data associated with the instances (e.g., were individuals in question told that their data would be retained for a fixed period of time and then deleted)? If so, please describe these limits and explain how they will be enforced.**
-N/A
-
-* **Will older versions of the dataset continue to be supported/hosted/maintained? If so, please describe how. If not, please describe how its obsolescence will be communicated to users.**
-N/A
-
-* **If others want to extend/augment/build on/contribute to the dataset, is there a mechanism for them to do so? If so, please provide a description. Will these contributions be validated/ verified? If so, please describe how. If not, why not? Is there a process for communicating/ distributing these contributions to other users? If so, please provide a description.**
-No.
-
-* **Any other comments?**
-No.
-
-## References
-Yinhan Liu, Myle Ott, Naman Goyal, Jingfei Du, Mandar Joshi, Danqi Chen, Omer Levy, Mike Lewis, Luke Zettlemoyer, and Veselin Stoyanov. 2019. Roberta: A robustly optimized bert pretraining approach. arXiv preprint arXiv:1907.11692.
-
-Yukun Zhu, Ryan Kiros, Richard Zemel, Ruslan Salakhutdinov, Raquel Urtasun, Antonio Torralba, and Sanja Fidler. 2019. Aligning books and movies: Towards story-like visual explanations by watching movies and reading books. arXiv:1506.06724.
-
-Sebastian Nagel. 2016. Cc-news. http: //web.archive.org/save/http: //commoncrawl.org/2016/10/news-dataset-available.
-
-Aaron Gokaslan and Vanya Cohen. 2019. Openwebtext corpus. http://web.archive.org/save/http://Skylion007.github.io/OpenWebTextCorpus
-
-Trieu H Trinh and Quoc V Le. 2018. A simple method for commonsense reasoning. arXiv preprint arXiv:1806.02847.
-
-Guillaume Wenzek, Marie-Anne Lachaux, Alexis Conneau, Vishrav Chaudhary, Francisco Guzmán, Armand Joulin, and Edouard Grave. 2020. CCNet: Extracting high quality monolingual datasets from web crawl data. In Proceedings of the 12th Language Resources and Evaluation Conference, pages 4003–4012, Marseille, France. European Language Resources Association.
->>>>>>> da8fb630
